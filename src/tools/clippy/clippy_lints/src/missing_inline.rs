--- conflicted
+++ resolved
@@ -96,11 +96,7 @@
             return;
         }
         match it.kind {
-<<<<<<< HEAD
-            hir::ItemKind::Fn{ .. } => {
-=======
             hir::ItemKind::Fn { .. } => {
->>>>>>> 67f49010
                 let desc = "a function";
                 let attrs = cx.tcx.hir().attrs(it.hir_id());
                 check_missing_inline_attrs(cx, attrs, it.span, desc);
