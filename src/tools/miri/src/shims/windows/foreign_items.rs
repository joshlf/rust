use std::iter;

use rustc_span::Symbol;
use rustc_target::abi::Size;
use rustc_target::spec::abi::Abi;

use crate::*;
use shims::foreign_items::EmulateByNameResult;
use shims::windows::handle::{EvalContextExt as _, Handle, PseudoHandle};
use shims::windows::sync::EvalContextExt as _;
use shims::windows::thread::EvalContextExt as _;

use smallvec::SmallVec;

impl<'mir, 'tcx: 'mir> EvalContextExt<'mir, 'tcx> for crate::MiriInterpCx<'mir, 'tcx> {}
pub trait EvalContextExt<'mir, 'tcx: 'mir>: crate::MiriInterpCxExt<'mir, 'tcx> {
    fn emulate_foreign_item_by_name(
        &mut self,
        link_name: Symbol,
        abi: Abi,
        args: &[OpTy<'tcx, Provenance>],
        dest: &PlaceTy<'tcx, Provenance>,
    ) -> InterpResult<'tcx, EmulateByNameResult<'mir, 'tcx>> {
        let this = self.eval_context_mut();

        // See `fn emulate_foreign_item_by_name` in `shims/foreign_items.rs` for the general pattern.

        // Windows API stubs.
        // HANDLE = isize
        // NTSTATUS = LONH = i32
        // DWORD = ULONG = u32
        // BOOL = i32
        // BOOLEAN = u8
        match link_name.as_str() {
            // Environment related shims
            "GetEnvironmentVariableW" => {
                let [name, buf, size] =
                    this.check_shim(abi, Abi::System { unwind: false }, link_name, args)?;
                let result = this.GetEnvironmentVariableW(name, buf, size)?;
                this.write_scalar(result, dest)?;
            }
            "SetEnvironmentVariableW" => {
                let [name, value] =
                    this.check_shim(abi, Abi::System { unwind: false }, link_name, args)?;
                let result = this.SetEnvironmentVariableW(name, value)?;
                this.write_scalar(result, dest)?;
            }
            "GetEnvironmentStringsW" => {
                let [] = this.check_shim(abi, Abi::System { unwind: false }, link_name, args)?;
                let result = this.GetEnvironmentStringsW()?;
                this.write_pointer(result, dest)?;
            }
            "FreeEnvironmentStringsW" => {
                let [env_block] =
                    this.check_shim(abi, Abi::System { unwind: false }, link_name, args)?;
                let result = this.FreeEnvironmentStringsW(env_block)?;
                this.write_scalar(result, dest)?;
            }
            "GetCurrentDirectoryW" => {
                let [size, buf] =
                    this.check_shim(abi, Abi::System { unwind: false }, link_name, args)?;
                let result = this.GetCurrentDirectoryW(size, buf)?;
                this.write_scalar(result, dest)?;
            }
            "SetCurrentDirectoryW" => {
                let [path] =
                    this.check_shim(abi, Abi::System { unwind: false }, link_name, args)?;
                let result = this.SetCurrentDirectoryW(path)?;
                this.write_scalar(result, dest)?;
            }

            // Allocation
            "HeapAlloc" => {
                let [handle, flags, size] =
                    this.check_shim(abi, Abi::System { unwind: false }, link_name, args)?;
                this.read_machine_isize(handle)?;
                let flags = this.read_scalar(flags)?.to_u32()?;
<<<<<<< HEAD
                let size = this.read_scalar(size)?.to_machine_usize(this)?;
                let heap_zero_memory = 0x00000008; // HEAP_ZERO_MEMORY
                let zero_init = (flags & heap_zero_memory) == heap_zero_memory;
=======
                let size = this.read_machine_usize(size)?;
                let zero_init = (flags & 0x00000008) != 0; // HEAP_ZERO_MEMORY
>>>>>>> 4f4d0586
                let res = this.malloc(size, zero_init, MiriMemoryKind::WinHeap)?;
                this.write_pointer(res, dest)?;
            }
            "HeapFree" => {
                let [handle, flags, ptr] =
                    this.check_shim(abi, Abi::System { unwind: false }, link_name, args)?;
                this.read_machine_isize(handle)?;
                this.read_scalar(flags)?.to_u32()?;
                let ptr = this.read_pointer(ptr)?;
                this.free(ptr, MiriMemoryKind::WinHeap)?;
                this.write_scalar(Scalar::from_i32(1), dest)?;
            }
            "HeapReAlloc" => {
                let [handle, flags, ptr, size] =
                    this.check_shim(abi, Abi::System { unwind: false }, link_name, args)?;
                this.read_machine_isize(handle)?;
                this.read_scalar(flags)?.to_u32()?;
                let ptr = this.read_pointer(ptr)?;
                let size = this.read_machine_usize(size)?;
                let res = this.realloc(ptr, size, MiriMemoryKind::WinHeap)?;
                this.write_pointer(res, dest)?;
            }

            // errno
            "SetLastError" => {
                let [error] =
                    this.check_shim(abi, Abi::System { unwind: false }, link_name, args)?;
                let error = this.read_scalar(error)?;
                this.set_last_error(error)?;
            }
            "GetLastError" => {
                let [] = this.check_shim(abi, Abi::System { unwind: false }, link_name, args)?;
                let last_error = this.get_last_error()?;
                this.write_scalar(last_error, dest)?;
            }

            // Querying system information
            "GetSystemInfo" => {
                // Also called from `page_size` crate.
                let [system_info] =
                    this.check_shim(abi, Abi::System { unwind: false }, link_name, args)?;
                let system_info = this.deref_operand(system_info)?;
                // Initialize with `0`.
                this.write_bytes_ptr(
                    system_info.ptr,
                    iter::repeat(0u8).take(system_info.layout.size.bytes_usize()),
                )?;
                // Set selected fields.
                let word_layout = this.machine.layouts.u16;
                let dword_layout = this.machine.layouts.u32;
                let usize_layout = this.machine.layouts.usize;

                // Using `mplace_field` is error-prone, see: https://github.com/rust-lang/miri/issues/2136.
                // Pointer fields have different sizes on different targets.
                // To avoid all these issue we calculate the offsets ourselves.
                let field_sizes = [
                    word_layout.size,  // 0,  wProcessorArchitecture      : WORD
                    word_layout.size,  // 1,  wReserved                   : WORD
                    dword_layout.size, // 2,  dwPageSize                  : DWORD
                    usize_layout.size, // 3,  lpMinimumApplicationAddress : LPVOID
                    usize_layout.size, // 4,  lpMaximumApplicationAddress : LPVOID
                    usize_layout.size, // 5,  dwActiveProcessorMask       : DWORD_PTR
                    dword_layout.size, // 6,  dwNumberOfProcessors        : DWORD
                    dword_layout.size, // 7,  dwProcessorType             : DWORD
                    dword_layout.size, // 8,  dwAllocationGranularity     : DWORD
                    word_layout.size,  // 9,  wProcessorLevel             : WORD
                    word_layout.size,  // 10, wProcessorRevision          : WORD
                ];
                let field_offsets: SmallVec<[Size; 11]> = field_sizes
                    .iter()
                    .copied()
                    .scan(Size::ZERO, |a, x| {
                        let res = Some(*a);
                        *a += x;
                        res
                    })
                    .collect();

                // Set page size.
                let page_size = system_info.offset(field_offsets[2], dword_layout, &this.tcx)?;
                this.write_scalar(
                    Scalar::from_int(this.machine.page_size, dword_layout.size),
                    &page_size.into(),
                )?;
                // Set number of processors.
                let num_cpus = system_info.offset(field_offsets[6], dword_layout, &this.tcx)?;
                this.write_scalar(
                    Scalar::from_int(this.machine.num_cpus, dword_layout.size),
                    &num_cpus.into(),
                )?;
            }

            // Thread-local storage
            "TlsAlloc" => {
                // This just creates a key; Windows does not natively support TLS destructors.

                // Create key and return it.
                let [] = this.check_shim(abi, Abi::System { unwind: false }, link_name, args)?;
                let key = this.machine.tls.create_tls_key(None, dest.layout.size)?;
                this.write_scalar(Scalar::from_uint(key, dest.layout.size), dest)?;
            }
            "TlsGetValue" => {
                let [key] = this.check_shim(abi, Abi::System { unwind: false }, link_name, args)?;
                let key = u128::from(this.read_scalar(key)?.to_u32()?);
                let active_thread = this.get_active_thread();
                let ptr = this.machine.tls.load_tls(key, active_thread, this)?;
                this.write_scalar(ptr, dest)?;
            }
            "TlsSetValue" => {
                let [key, new_ptr] =
                    this.check_shim(abi, Abi::System { unwind: false }, link_name, args)?;
                let key = u128::from(this.read_scalar(key)?.to_u32()?);
                let active_thread = this.get_active_thread();
                let new_data = this.read_scalar(new_ptr)?;
                this.machine.tls.store_tls(key, active_thread, new_data, &*this.tcx)?;

                // Return success (`1`).
                this.write_scalar(Scalar::from_i32(1), dest)?;
            }

            // Access to command-line arguments
            "GetCommandLineW" => {
                let [] = this.check_shim(abi, Abi::System { unwind: false }, link_name, args)?;
                this.write_pointer(
                    this.machine.cmd_line.expect("machine must be initialized").ptr,
                    dest,
                )?;
            }

            // Time related shims
            "GetSystemTimeAsFileTime" => {
                #[allow(non_snake_case)]
                let [LPFILETIME] =
                    this.check_shim(abi, Abi::System { unwind: false }, link_name, args)?;
                this.GetSystemTimeAsFileTime(LPFILETIME)?;
            }
            "QueryPerformanceCounter" => {
                #[allow(non_snake_case)]
                let [lpPerformanceCount] =
                    this.check_shim(abi, Abi::System { unwind: false }, link_name, args)?;
                let result = this.QueryPerformanceCounter(lpPerformanceCount)?;
                this.write_scalar(result, dest)?;
            }
            "QueryPerformanceFrequency" => {
                #[allow(non_snake_case)]
                let [lpFrequency] =
                    this.check_shim(abi, Abi::System { unwind: false }, link_name, args)?;
                let result = this.QueryPerformanceFrequency(lpFrequency)?;
                this.write_scalar(result, dest)?;
            }
            "Sleep" => {
                let [timeout] =
                    this.check_shim(abi, Abi::System { unwind: false }, link_name, args)?;

                this.Sleep(timeout)?;
            }

            // Synchronization primitives
            "AcquireSRWLockExclusive" => {
                let [ptr] = this.check_shim(abi, Abi::System { unwind: false }, link_name, args)?;
                this.AcquireSRWLockExclusive(ptr)?;
            }
            "ReleaseSRWLockExclusive" => {
                let [ptr] = this.check_shim(abi, Abi::System { unwind: false }, link_name, args)?;
                this.ReleaseSRWLockExclusive(ptr)?;
            }
            "TryAcquireSRWLockExclusive" => {
                let [ptr] = this.check_shim(abi, Abi::System { unwind: false }, link_name, args)?;
                let ret = this.TryAcquireSRWLockExclusive(ptr)?;
                this.write_scalar(ret, dest)?;
            }
            "AcquireSRWLockShared" => {
                let [ptr] = this.check_shim(abi, Abi::System { unwind: false }, link_name, args)?;
                this.AcquireSRWLockShared(ptr)?;
            }
            "ReleaseSRWLockShared" => {
                let [ptr] = this.check_shim(abi, Abi::System { unwind: false }, link_name, args)?;
                this.ReleaseSRWLockShared(ptr)?;
            }
            "TryAcquireSRWLockShared" => {
                let [ptr] = this.check_shim(abi, Abi::System { unwind: false }, link_name, args)?;
                let ret = this.TryAcquireSRWLockShared(ptr)?;
                this.write_scalar(ret, dest)?;
            }
            "InitOnceBeginInitialize" => {
                let [ptr, flags, pending, context] =
                    this.check_shim(abi, Abi::System { unwind: false }, link_name, args)?;
                let result = this.InitOnceBeginInitialize(ptr, flags, pending, context)?;
                this.write_scalar(result, dest)?;
            }
            "InitOnceComplete" => {
                let [ptr, flags, context] =
                    this.check_shim(abi, Abi::System { unwind: false }, link_name, args)?;
                let result = this.InitOnceComplete(ptr, flags, context)?;
                this.write_scalar(result, dest)?;
            }
            "SleepConditionVariableSRW" => {
                let [condvar, lock, timeout, flags] =
                    this.check_shim(abi, Abi::System { unwind: false }, link_name, args)?;

                let result = this.SleepConditionVariableSRW(condvar, lock, timeout, flags, dest)?;
                this.write_scalar(result, dest)?;
            }
            "WakeConditionVariable" => {
                let [condvar] =
                    this.check_shim(abi, Abi::System { unwind: false }, link_name, args)?;

                this.WakeConditionVariable(condvar)?;
            }
            "WakeAllConditionVariable" => {
                let [condvar] =
                    this.check_shim(abi, Abi::System { unwind: false }, link_name, args)?;

                this.WakeAllConditionVariable(condvar)?;
            }

            // Dynamic symbol loading
            "GetProcAddress" => {
                #[allow(non_snake_case)]
                let [hModule, lpProcName] =
                    this.check_shim(abi, Abi::System { unwind: false }, link_name, args)?;
                this.read_machine_isize(hModule)?;
                let name = this.read_c_str(this.read_pointer(lpProcName)?)?;
                if let Some(dlsym) = Dlsym::from_str(name, &this.tcx.sess.target.os)? {
                    let ptr = this.create_fn_alloc_ptr(FnVal::Other(dlsym));
                    this.write_pointer(ptr, dest)?;
                } else {
                    this.write_null(dest)?;
                }
            }

            // Miscellaneous
            "SystemFunction036" => {
                // This is really 'RtlGenRandom'.
                let [ptr, len] =
                    this.check_shim(abi, Abi::System { unwind: false }, link_name, args)?;
                let ptr = this.read_pointer(ptr)?;
                let len = this.read_scalar(len)?.to_u32()?;
                this.gen_random(ptr, len.into())?;
                this.write_scalar(Scalar::from_bool(true), dest)?;
            }
            "BCryptGenRandom" => {
                let [algorithm, ptr, len, flags] =
                    this.check_shim(abi, Abi::System { unwind: false }, link_name, args)?;
                let algorithm = this.read_scalar(algorithm)?;
                let algorithm = algorithm.to_machine_usize(this)?;
                let ptr = this.read_pointer(ptr)?;
                let len = this.read_scalar(len)?.to_u32()?;
                let flags = this.read_scalar(flags)?.to_u32()?;
                match flags {
                    0 => {
                        if algorithm != 0x81 {
                            // BCRYPT_RNG_ALG_HANDLE
                            throw_unsup_format!(
                                "BCryptGenRandom algorithm must be BCRYPT_RNG_ALG_HANDLE when the flag is 0"
                            );
                        }
                    }
                    2 => {
                        // BCRYPT_USE_SYSTEM_PREFERRED_RNG
                        if algorithm != 0 {
                            throw_unsup_format!(
                                "BCryptGenRandom algorithm must be NULL when the flag is BCRYPT_USE_SYSTEM_PREFERRED_RNG"
                            );
                        }
                    }
                    _ => {
                        throw_unsup_format!(
                            "BCryptGenRandom is only supported with BCRYPT_USE_SYSTEM_PREFERRED_RNG or BCRYPT_RNG_ALG_HANDLE"
                        );
                    }
                }
                this.gen_random(ptr, len.into())?;
                this.write_null(dest)?; // STATUS_SUCCESS
            }
            "GetConsoleScreenBufferInfo" => {
                // `term` needs this, so we fake it.
                let [console, buffer_info] =
                    this.check_shim(abi, Abi::System { unwind: false }, link_name, args)?;
                this.read_machine_isize(console)?;
                this.deref_operand(buffer_info)?;
                // Indicate an error.
                // FIXME: we should set last_error, but to what?
                this.write_null(dest)?;
            }
            "GetStdHandle" => {
                let [which] =
                    this.check_shim(abi, Abi::System { unwind: false }, link_name, args)?;
                let which = this.read_scalar(which)?.to_i32()?;
                // We just make this the identity function, so we know later in `NtWriteFile` which
                // one it is. This is very fake, but libtest needs it so we cannot make it a
                // std-only shim.
                // FIXME: this should return real HANDLEs when io support is added
                this.write_scalar(Scalar::from_machine_isize(which.into(), this), dest)?;
            }
            "CloseHandle" => {
                let [handle] =
                    this.check_shim(abi, Abi::System { unwind: false }, link_name, args)?;

                this.CloseHandle(handle)?;

                this.write_scalar(Scalar::from_u32(1), dest)?;
            }

            // Threading
            "CreateThread" => {
                let [security, stacksize, start, arg, flags, thread] =
                    this.check_shim(abi, Abi::System { unwind: false }, link_name, args)?;

                let thread_id =
                    this.CreateThread(security, stacksize, start, arg, flags, thread)?;

                this.write_scalar(Handle::Thread(thread_id).to_scalar(this), dest)?;
            }
            "WaitForSingleObject" => {
                let [handle, timeout] =
                    this.check_shim(abi, Abi::System { unwind: false }, link_name, args)?;

                let ret = this.WaitForSingleObject(handle, timeout)?;
                this.write_scalar(Scalar::from_u32(ret), dest)?;
            }
            "GetCurrentThread" => {
                let [] = this.check_shim(abi, Abi::System { unwind: false }, link_name, args)?;

                this.write_scalar(
                    Handle::Pseudo(PseudoHandle::CurrentThread).to_scalar(this),
                    dest,
                )?;
            }

            // Incomplete shims that we "stub out" just to get pre-main initialization code to work.
            // These shims are enabled only when the caller is in the standard library.
            "GetProcessHeap" if this.frame_in_std() => {
                let [] = this.check_shim(abi, Abi::System { unwind: false }, link_name, args)?;
                // Just fake a HANDLE
                // It's fine to not use the Handle type here because its a stub
                this.write_int(1, dest)?;
            }
            "GetModuleHandleA" if this.frame_in_std() => {
                #[allow(non_snake_case)]
                let [_lpModuleName] =
                    this.check_shim(abi, Abi::System { unwind: false }, link_name, args)?;
                // We need to return something non-null here to make `compat_fn!` work.
                this.write_int(1, dest)?;
            }
            "SetConsoleTextAttribute" if this.frame_in_std() => {
                #[allow(non_snake_case)]
                let [_hConsoleOutput, _wAttribute] =
                    this.check_shim(abi, Abi::System { unwind: false }, link_name, args)?;
                // Pretend these does not exist / nothing happened, by returning zero.
                this.write_null(dest)?;
            }
            "GetConsoleMode" if this.frame_in_std() => {
                let [console, mode] =
                    this.check_shim(abi, Abi::System { unwind: false }, link_name, args)?;
                this.read_machine_isize(console)?;
                this.deref_operand(mode)?;
                // Indicate an error.
                this.write_null(dest)?;
            }
            "GetFileType" if this.frame_in_std() => {
                #[allow(non_snake_case)]
                let [_hFile] =
                    this.check_shim(abi, Abi::System { unwind: false }, link_name, args)?;
                // Return unknown file type.
                this.write_null(dest)?;
            }
            "AddVectoredExceptionHandler" if this.frame_in_std() => {
                #[allow(non_snake_case)]
                let [_First, _Handler] =
                    this.check_shim(abi, Abi::System { unwind: false }, link_name, args)?;
                // Any non zero value works for the stdlib. This is just used for stack overflows anyway.
                this.write_int(1, dest)?;
            }
            "SetThreadStackGuarantee" if this.frame_in_std() => {
                #[allow(non_snake_case)]
                let [_StackSizeInBytes] =
                    this.check_shim(abi, Abi::System { unwind: false }, link_name, args)?;
                // Any non zero value works for the stdlib. This is just used for stack overflows anyway.
                this.write_int(1, dest)?;
            }
            "GetCurrentProcessId" if this.frame_in_std() => {
                let [] = this.check_shim(abi, Abi::System { unwind: false }, link_name, args)?;
                let result = this.GetCurrentProcessId()?;
                this.write_int(result, dest)?;
            }
            // this is only callable from std because we know that std ignores the return value
            "SwitchToThread" if this.frame_in_std() => {
                let [] = this.check_shim(abi, Abi::System { unwind: false }, link_name, args)?;

                this.yield_active_thread();

                // FIXME: this should return a nonzero value if this call does result in switching to another thread.
                this.write_null(dest)?;
            }

            _ => return Ok(EmulateByNameResult::NotSupported),
        }

        Ok(EmulateByNameResult::NeedsJumping)
    }
}<|MERGE_RESOLUTION|>--- conflicted
+++ resolved
@@ -75,14 +75,9 @@
                     this.check_shim(abi, Abi::System { unwind: false }, link_name, args)?;
                 this.read_machine_isize(handle)?;
                 let flags = this.read_scalar(flags)?.to_u32()?;
-<<<<<<< HEAD
-                let size = this.read_scalar(size)?.to_machine_usize(this)?;
+                let size = this.read_machine_usize(size)?;
                 let heap_zero_memory = 0x00000008; // HEAP_ZERO_MEMORY
                 let zero_init = (flags & heap_zero_memory) == heap_zero_memory;
-=======
-                let size = this.read_machine_usize(size)?;
-                let zero_init = (flags & 0x00000008) != 0; // HEAP_ZERO_MEMORY
->>>>>>> 4f4d0586
                 let res = this.malloc(size, zero_init, MiriMemoryKind::WinHeap)?;
                 this.write_pointer(res, dest)?;
             }
