--- conflicted
+++ resolved
@@ -2708,60 +2708,6 @@
         fn parse_non_delim_tt_tok(p: &mut Parser) -> TokenTree {
             maybe_whole!(deref p, NtTT);
             match p.token {
-<<<<<<< HEAD
-              token::CloseDelim(_) => {
-                  // This is a conservative error: only report the last unclosed delimiter. The
-                  // previous unclosed delimiters could actually be closed! The parser just hasn't
-                  // gotten to them yet.
-                  match p.open_braces.last() {
-                      None => {}
-                      Some(&sp) => p.span_note(sp, "unclosed delimiter"),
-                  };
-                  let token_str = p.this_token_to_string();
-                  p.fatal(format!("incorrect close delimiter: `{}`",
-                                  token_str).index(&FullRange))
-              },
-              /* we ought to allow different depths of unquotation */
-              token::Dollar if p.quote_depth > 0u => {
-                p.bump();
-                let sp = p.span;
-
-                if p.token == token::OpenDelim(token::Paren) {
-                    let seq = p.parse_seq(
-                        &token::OpenDelim(token::Paren),
-                        &token::CloseDelim(token::Paren),
-                        seq_sep_none(),
-                        |p| p.parse_token_tree()
-                    );
-                    let (sep, repeat) = p.parse_sep_and_kleene_op();
-                    let seq = match seq {
-                        Spanned { node, .. } => node,
-                    };
-                    let name_num = macro_parser::count_names(seq.index(&FullRange));
-                    TtSequence(mk_sp(sp.lo, p.span.hi),
-                               Rc::new(SequenceRepetition {
-                                   tts: seq,
-                                   separator: sep,
-                                   op: repeat,
-                                   num_captures: name_num
-                               }))
-                } else if p.token.is_keyword_allow_following_colon(keywords::Crate) {
-                    p.bump();
-                    TtToken(sp, SpecialVarNt(SpecialMacroVar::CrateMacroVar))
-                } else {
-                    // A nonterminal that matches or not
-                    let namep = match p.token { token::Ident(_, p) => p, _ => token::Plain };
-                    let name = p.parse_ident();
-                    if p.token == token::Colon && p.look_ahead(1, |t| t.is_ident()) {
-                        p.bump();
-                        let kindp = match p.token { token::Ident(_, p) => p, _ => token::Plain };
-                        let nt_kind = p.parse_ident();
-                        let m = TtToken(sp, MatchNt(name, nt_kind, namep, kindp));
-                        m
-                    } else {
-                        TtToken(sp, SubstNt(name, namep))
-                    }
-=======
                 token::CloseDelim(_) => {
                     // This is a conservative error: only report the last unclosed delimiter. The
                     // previous unclosed delimiters could actually be closed! The parser just hasn't
@@ -2772,7 +2718,7 @@
                     };
                     let token_str = p.this_token_to_string();
                     p.fatal(format!("incorrect close delimiter: `{}`",
-                                    token_str)[])
+                                    token_str).index(&FullRange))
                 },
                 /* we ought to allow different depths of unquotation */
                 token::Dollar | token::SubstNt(..) if p.quote_depth > 0u => {
@@ -2780,7 +2726,6 @@
                 }
                 _ => {
                     TtToken(p.span, p.bump_and_get())
->>>>>>> d85c017f
                 }
             }
         }
