// Formatting and tools for comments.

use std::{self, borrow::Cow, iter};

use itertools::{multipeek, MultiPeek};
use rustc_span::Span;

use crate::config::Config;
use crate::rewrite::RewriteContext;
use crate::shape::{Indent, Shape};
use crate::string::{rewrite_string, StringFormat};
use crate::utils::{
    count_newlines, first_line_width, last_line_width, trim_left_preserve_layout,
    trimmed_last_line_width, unicode_str_width,
};
use crate::{ErrorKind, FormattingError};

fn is_custom_comment(comment: &str) -> bool {
    if !comment.starts_with("//") {
        false
    } else if let Some(c) = comment.chars().nth(2) {
        !c.is_alphanumeric() && !c.is_whitespace()
    } else {
        false
    }
}

#[derive(Copy, Clone, PartialEq, Eq)]
pub(crate) enum CommentStyle<'a> {
    DoubleSlash,
    TripleSlash,
    Doc,
    SingleBullet,
    DoubleBullet,
    Exclamation,
    Custom(&'a str),
}

fn custom_opener(s: &str) -> &str {
    s.lines().next().map_or("", |first_line| {
        first_line
            .find(' ')
            .map_or(first_line, |space_index| &first_line[0..=space_index])
    })
}

impl<'a> CommentStyle<'a> {
    /// Returns `true` if the commenting style covers a line only.
    pub(crate) fn is_line_comment(&self) -> bool {
        match *self {
            CommentStyle::DoubleSlash
            | CommentStyle::TripleSlash
            | CommentStyle::Doc
            | CommentStyle::Custom(_) => true,
            _ => false,
        }
    }

    /// Returns `true` if the commenting style can span over multiple lines.
    pub(crate) fn is_block_comment(&self) -> bool {
        match *self {
            CommentStyle::SingleBullet | CommentStyle::DoubleBullet | CommentStyle::Exclamation => {
                true
            }
            _ => false,
        }
    }

    /// Returns `true` if the commenting style is for documentation.
    pub(crate) fn is_doc_comment(&self) -> bool {
        matches!(*self, CommentStyle::TripleSlash | CommentStyle::Doc)
    }

    pub(crate) fn opener(&self) -> &'a str {
        match *self {
            CommentStyle::DoubleSlash => "// ",
            CommentStyle::TripleSlash => "/// ",
            CommentStyle::Doc => "//! ",
            CommentStyle::SingleBullet => "/* ",
            CommentStyle::DoubleBullet => "/** ",
            CommentStyle::Exclamation => "/*! ",
            CommentStyle::Custom(opener) => opener,
        }
    }

    pub(crate) fn closer(&self) -> &'a str {
        match *self {
            CommentStyle::DoubleSlash
            | CommentStyle::TripleSlash
            | CommentStyle::Custom(..)
            | CommentStyle::Doc => "",
            CommentStyle::SingleBullet | CommentStyle::DoubleBullet | CommentStyle::Exclamation => {
                " */"
            }
        }
    }

    pub(crate) fn line_start(&self) -> &'a str {
        match *self {
            CommentStyle::DoubleSlash => "// ",
            CommentStyle::TripleSlash => "/// ",
            CommentStyle::Doc => "//! ",
            CommentStyle::SingleBullet | CommentStyle::DoubleBullet | CommentStyle::Exclamation => {
                " * "
            }
            CommentStyle::Custom(opener) => opener,
        }
    }

    pub(crate) fn to_str_tuplet(&self) -> (&'a str, &'a str, &'a str) {
        (self.opener(), self.closer(), self.line_start())
    }
}

pub(crate) fn comment_style(orig: &str, normalize_comments: bool) -> CommentStyle<'_> {
    if !normalize_comments {
        if orig.starts_with("/**") && !orig.starts_with("/**/") {
            CommentStyle::DoubleBullet
        } else if orig.starts_with("/*!") {
            CommentStyle::Exclamation
        } else if orig.starts_with("/*") {
            CommentStyle::SingleBullet
        } else if orig.starts_with("///") && orig.chars().nth(3).map_or(true, |c| c != '/') {
            CommentStyle::TripleSlash
        } else if orig.starts_with("//!") {
            CommentStyle::Doc
        } else if is_custom_comment(orig) {
            CommentStyle::Custom(custom_opener(orig))
        } else {
            CommentStyle::DoubleSlash
        }
    } else if (orig.starts_with("///") && orig.chars().nth(3).map_or(true, |c| c != '/'))
        || (orig.starts_with("/**") && !orig.starts_with("/**/"))
    {
        CommentStyle::TripleSlash
    } else if orig.starts_with("//!") || orig.starts_with("/*!") {
        CommentStyle::Doc
    } else if is_custom_comment(orig) {
        CommentStyle::Custom(custom_opener(orig))
    } else {
        CommentStyle::DoubleSlash
    }
}

/// Returns true if the last line of the passed string finishes with a block-comment.
pub(crate) fn is_last_comment_block(s: &str) -> bool {
    s.trim_end().ends_with("*/")
}

/// Combine `prev_str` and `next_str` into a single `String`. `span` may contain
/// comments between two strings. If there are such comments, then that will be
/// recovered. If `allow_extend` is true and there is no comment between the two
/// strings, then they will be put on a single line as long as doing so does not
/// exceed max width.
pub(crate) fn combine_strs_with_missing_comments(
    context: &RewriteContext<'_>,
    prev_str: &str,
    next_str: &str,
    span: Span,
    shape: Shape,
    allow_extend: bool,
) -> Option<String> {
    trace!(
        "combine_strs_with_missing_comments `{}` `{}` {:?} {:?}",
        prev_str,
        next_str,
        span,
        shape
    );

    let mut result =
        String::with_capacity(prev_str.len() + next_str.len() + shape.indent.width() + 128);
    result.push_str(prev_str);
    let mut allow_one_line = !prev_str.contains('\n') && !next_str.contains('\n');
    let first_sep =
        if prev_str.is_empty() || next_str.is_empty() || trimmed_last_line_width(prev_str) == 0 {
            ""
        } else {
            " "
        };
    let mut one_line_width =
        last_line_width(prev_str) + first_line_width(next_str) + first_sep.len();

    let config = context.config;
    let indent = shape.indent;
    let missing_comment = rewrite_missing_comment(span, shape, context)?;

    if missing_comment.is_empty() {
        if allow_extend && one_line_width <= shape.width {
            result.push_str(first_sep);
        } else if !prev_str.is_empty() {
            result.push_str(&indent.to_string_with_newline(config))
        }
        result.push_str(next_str);
        return Some(result);
    }

    // We have a missing comment between the first expression and the second expression.

    // Peek the the original source code and find out whether there is a newline between the first
    // expression and the second expression or the missing comment. We will preserve the original
    // layout whenever possible.
    let original_snippet = context.snippet(span);
    let prefer_same_line = if let Some(pos) = original_snippet.find('/') {
        !original_snippet[..pos].contains('\n')
    } else {
        !original_snippet.contains('\n')
    };

    one_line_width -= first_sep.len();
    let first_sep = if prev_str.is_empty() || missing_comment.is_empty() {
        Cow::from("")
    } else {
        let one_line_width = last_line_width(prev_str) + first_line_width(&missing_comment) + 1;
        if prefer_same_line && one_line_width <= shape.width {
            Cow::from(" ")
        } else {
            indent.to_string_with_newline(config)
        }
    };
    result.push_str(&first_sep);
    result.push_str(&missing_comment);

    let second_sep = if missing_comment.is_empty() || next_str.is_empty() {
        Cow::from("")
    } else if missing_comment.starts_with("//") {
        indent.to_string_with_newline(config)
    } else {
        one_line_width += missing_comment.len() + first_sep.len() + 1;
        allow_one_line &= !missing_comment.starts_with("//") && !missing_comment.contains('\n');
        if prefer_same_line && allow_one_line && one_line_width <= shape.width {
            Cow::from(" ")
        } else {
            indent.to_string_with_newline(config)
        }
    };
    result.push_str(&second_sep);
    result.push_str(next_str);

    Some(result)
}

pub(crate) fn rewrite_doc_comment(orig: &str, shape: Shape, config: &Config) -> Option<String> {
    identify_comment(orig, false, shape, config, true)
}

pub(crate) fn rewrite_comment(
    orig: &str,
    block_style: bool,
    shape: Shape,
    config: &Config,
) -> Option<String> {
    identify_comment(orig, block_style, shape, config, false)
}

fn identify_comment(
    orig: &str,
    block_style: bool,
    shape: Shape,
    config: &Config,
    is_doc_comment: bool,
) -> Option<String> {
    let style = comment_style(orig, false);

    // Computes the byte length of line taking into account a newline if the line is part of a
    // paragraph.
    fn compute_len(orig: &str, line: &str) -> usize {
        if orig.len() > line.len() {
            if orig.as_bytes()[line.len()] == b'\r' {
                line.len() + 2
            } else {
                line.len() + 1
            }
        } else {
            line.len()
        }
    }

    // Get the first group of line comments having the same commenting style.
    //
    // Returns a tuple with:
    // - a boolean indicating if there is a blank line
    // - a number indicating the size of the first group of comments
    fn consume_same_line_comments(
        style: CommentStyle<'_>,
        orig: &str,
        line_start: &str,
    ) -> (bool, usize) {
        let mut first_group_ending = 0;
        let mut hbl = false;

        for line in orig.lines() {
            let trimmed_line = line.trim_start();
            if trimmed_line.is_empty() {
                hbl = true;
                break;
            } else if trimmed_line.starts_with(line_start)
                || comment_style(trimmed_line, false) == style
            {
                first_group_ending += compute_len(&orig[first_group_ending..], line);
            } else {
                break;
            }
        }
        (hbl, first_group_ending)
    }

    let (has_bare_lines, first_group_ending) = match style {
        CommentStyle::DoubleSlash | CommentStyle::TripleSlash | CommentStyle::Doc => {
            let line_start = style.line_start().trim_start();
            consume_same_line_comments(style, orig, line_start)
        }
        CommentStyle::Custom(opener) => {
            let trimmed_opener = opener.trim_end();
            consume_same_line_comments(style, orig, trimmed_opener)
        }
        // for a block comment, search for the closing symbol
        CommentStyle::DoubleBullet | CommentStyle::SingleBullet | CommentStyle::Exclamation => {
            let closer = style.closer().trim_start();
            let mut count = orig.matches(closer).count();
            let mut closing_symbol_offset = 0;
            let mut hbl = false;
            let mut first = true;
            for line in orig.lines() {
                closing_symbol_offset += compute_len(&orig[closing_symbol_offset..], line);
                let mut trimmed_line = line.trim_start();
                if !trimmed_line.starts_with('*')
                    && !trimmed_line.starts_with("//")
                    && !trimmed_line.starts_with("/*")
                {
                    hbl = true;
                }

                // Remove opener from consideration when searching for closer
                if first {
                    let opener = style.opener().trim_end();
                    trimmed_line = &trimmed_line[opener.len()..];
                    first = false;
                }
                if trimmed_line.ends_with(closer) {
                    count -= 1;
                    if count == 0 {
                        break;
                    }
                }
            }
            (hbl, closing_symbol_offset)
        }
    };

    let (first_group, rest) = orig.split_at(first_group_ending);
    let rewritten_first_group =
        if !config.normalize_comments() && has_bare_lines && style.is_block_comment() {
            trim_left_preserve_layout(first_group, shape.indent, config)?
        } else if !config.normalize_comments()
            && !config.wrap_comments()
            && !config.format_code_in_doc_comments()
        {
            light_rewrite_comment(first_group, shape.indent, config, is_doc_comment)
        } else {
            rewrite_comment_inner(
                first_group,
                block_style,
                style,
                shape,
                config,
                is_doc_comment || style.is_doc_comment(),
            )?
        };
    if rest.is_empty() {
        Some(rewritten_first_group)
    } else {
        identify_comment(
            rest.trim_start(),
            block_style,
            shape,
            config,
            is_doc_comment,
        )
        .map(|rest_str| {
            format!(
                "{}\n{}{}{}",
                rewritten_first_group,
                // insert back the blank line
                if has_bare_lines && style.is_line_comment() {
                    "\n"
                } else {
                    ""
                },
                shape.indent.to_string(config),
                rest_str
            )
        })
    }
}

<<<<<<< HEAD
/// Attributes for code blocks in rustdoc.
/// See <https://doc.rust-lang.org/rustdoc/print.html#attributes>.
=======
/// Enum indicating if the code block contains rust based on attributes
>>>>>>> 1ae5c35f
enum CodeBlockAttribute {
    Rust,
    NotRust,
}

impl CodeBlockAttribute {
    /// Parse comma separated attributes list. Return rust only if all
    /// attributes are valid rust attributes
    /// See https://doc.rust-lang.org/rustdoc/print.html#attributes
    fn new(attributes: &str) -> CodeBlockAttribute {
        for attribute in attributes.split(",") {
            match attribute.trim() {
                "" | "rust" | "should_panic" | "no_run" | "edition2015" | "edition2018"
                | "edition2021" => (),
                "ignore" | "compile_fail" | "text" => return CodeBlockAttribute::NotRust,
                _ => return CodeBlockAttribute::NotRust,
            }
        }
        CodeBlockAttribute::Rust
    }
}

/// Block that is formatted as an item.
///
/// An item starts with either a star `*` or a dash `-`. Different level of indentation are
/// handled by shrinking the shape accordingly.
struct ItemizedBlock {
    /// the lines that are identified as part of an itemized block
    lines: Vec<String>,
    /// the number of whitespaces up to the item sigil
    indent: usize,
    /// the string that marks the start of an item
    opener: String,
    /// sequence of whitespaces to prefix new lines that are part of the item
    line_start: String,
}

impl ItemizedBlock {
    /// Returns `true` if the line is formatted as an item
    fn is_itemized_line(line: &str) -> bool {
        let trimmed = line.trim_start();
        trimmed.starts_with("* ") || trimmed.starts_with("- ")
    }

    /// Creates a new ItemizedBlock described with the given line.
    /// The `is_itemized_line` needs to be called first.
    fn new(line: &str) -> ItemizedBlock {
        let space_to_sigil = line.chars().take_while(|c| c.is_whitespace()).count();
        let indent = space_to_sigil + 2;
        ItemizedBlock {
            lines: vec![line[indent..].to_string()],
            indent,
            opener: line[..indent].to_string(),
            line_start: " ".repeat(indent),
        }
    }

    /// Returns a `StringFormat` used for formatting the content of an item.
    fn create_string_format<'a>(&'a self, fmt: &'a StringFormat<'_>) -> StringFormat<'a> {
        StringFormat {
            opener: "",
            closer: "",
            line_start: "",
            line_end: "",
            shape: Shape::legacy(fmt.shape.width.saturating_sub(self.indent), Indent::empty()),
            trim_end: true,
            config: fmt.config,
        }
    }

    /// Returns `true` if the line is part of the current itemized block.
    /// If it is, then it is added to the internal lines list.
    fn add_line(&mut self, line: &str) -> bool {
        if !ItemizedBlock::is_itemized_line(line)
            && self.indent <= line.chars().take_while(|c| c.is_whitespace()).count()
        {
            self.lines.push(line.to_string());
            return true;
        }
        false
    }

    /// Returns the block as a string, with each line trimmed at the start.
    fn trimmed_block_as_string(&self) -> String {
        self.lines
            .iter()
            .map(|line| format!("{} ", line.trim_start()))
            .collect::<String>()
    }

    /// Returns the block as a string under its original form.
    fn original_block_as_string(&self) -> String {
        self.lines.join("\n")
    }
}

struct CommentRewrite<'a> {
    result: String,
    code_block_buffer: String,
    is_prev_line_multi_line: bool,
    code_block_attr: Option<CodeBlockAttribute>,
    item_block: Option<ItemizedBlock>,
    comment_line_separator: String,
    indent_str: String,
    max_width: usize,
    fmt_indent: Indent,
    fmt: StringFormat<'a>,

    opener: String,
    closer: String,
    line_start: String,
}

impl<'a> CommentRewrite<'a> {
    fn new(
        orig: &'a str,
        block_style: bool,
        shape: Shape,
        config: &'a Config,
    ) -> CommentRewrite<'a> {
        let (opener, closer, line_start) = if block_style {
            CommentStyle::SingleBullet.to_str_tuplet()
        } else {
            comment_style(orig, config.normalize_comments()).to_str_tuplet()
        };

        let max_width = shape
            .width
            .checked_sub(closer.len() + opener.len())
            .unwrap_or(1);
        let indent_str = shape.indent.to_string_with_newline(config).to_string();

        let mut cr = CommentRewrite {
            result: String::with_capacity(orig.len() * 2),
            code_block_buffer: String::with_capacity(128),
            is_prev_line_multi_line: false,
            code_block_attr: None,
            item_block: None,
            comment_line_separator: format!("{}{}", indent_str, line_start),
            max_width,
            indent_str,
            fmt_indent: shape.indent,

            fmt: StringFormat {
                opener: "",
                closer: "",
                line_start,
                line_end: "",
                shape: Shape::legacy(max_width, shape.indent),
                trim_end: true,
                config,
            },

            opener: opener.to_owned(),
            closer: closer.to_owned(),
            line_start: line_start.to_owned(),
        };
        cr.result.push_str(opener);
        cr
    }

    fn join_block(s: &str, sep: &str) -> String {
        let mut result = String::with_capacity(s.len() + 128);
        let mut iter = s.lines().peekable();
        while let Some(line) = iter.next() {
            result.push_str(line);
            result.push_str(match iter.peek() {
                Some(next_line) if next_line.is_empty() => sep.trim_end(),
                Some(..) => &sep,
                None => "",
            });
        }
        result
    }

    fn finish(mut self) -> String {
        if !self.code_block_buffer.is_empty() {
            // There is a code block that is not properly enclosed by backticks.
            // We will leave them untouched.
            self.result.push_str(&self.comment_line_separator);
            self.result.push_str(&Self::join_block(
                &trim_custom_comment_prefix(&self.code_block_buffer),
                &self.comment_line_separator,
            ));
        }

        if let Some(ref ib) = self.item_block {
            // the last few lines are part of an itemized block
            self.fmt.shape = Shape::legacy(self.max_width, self.fmt_indent);
            let item_fmt = ib.create_string_format(&self.fmt);
            self.result.push_str(&self.comment_line_separator);
            self.result.push_str(&ib.opener);
            match rewrite_string(
                &ib.trimmed_block_as_string(),
                &item_fmt,
                self.max_width.saturating_sub(ib.indent),
            ) {
                Some(s) => self.result.push_str(&Self::join_block(
                    &s,
                    &format!("{}{}", self.comment_line_separator, ib.line_start),
                )),
                None => self.result.push_str(&Self::join_block(
                    &ib.original_block_as_string(),
                    &self.comment_line_separator,
                )),
            };
        }

        self.result.push_str(&self.closer);
        if self.result.ends_with(&self.opener) && self.opener.ends_with(' ') {
            // Trailing space.
            self.result.pop();
        }

        self.result
    }

    fn handle_line(
        &mut self,
        orig: &'a str,
        i: usize,
        line: &'a str,
        has_leading_whitespace: bool,
    ) -> bool {
        let is_last = i == count_newlines(orig);

        if let Some(ref mut ib) = self.item_block {
            if ib.add_line(&line) {
                return false;
            }
            self.is_prev_line_multi_line = false;
            self.fmt.shape = Shape::legacy(self.max_width, self.fmt_indent);
            let item_fmt = ib.create_string_format(&self.fmt);
            self.result.push_str(&self.comment_line_separator);
            self.result.push_str(&ib.opener);
            match rewrite_string(
                &ib.trimmed_block_as_string(),
                &item_fmt,
                self.max_width.saturating_sub(ib.indent),
            ) {
                Some(s) => self.result.push_str(&Self::join_block(
                    &s,
                    &format!("{}{}", self.comment_line_separator, ib.line_start),
                )),
                None => self.result.push_str(&Self::join_block(
                    &ib.original_block_as_string(),
                    &self.comment_line_separator,
                )),
            };
        } else if self.code_block_attr.is_some() {
            if line.starts_with("```") {
                let code_block = match self.code_block_attr.as_ref().unwrap() {
                    CodeBlockAttribute::Rust
                        if self.fmt.config.format_code_in_doc_comments()
                            && !self.code_block_buffer.is_empty() =>
                    {
                        let mut config = self.fmt.config.clone();
                        config.set().wrap_comments(false);
                        if let Some(s) =
                            crate::format_code_block(&self.code_block_buffer, &config, false)
                        {
                            trim_custom_comment_prefix(&s.snippet)
                        } else {
                            trim_custom_comment_prefix(&self.code_block_buffer)
                        }
                    }
                    _ => trim_custom_comment_prefix(&self.code_block_buffer),
                };
                if !code_block.is_empty() {
                    self.result.push_str(&self.comment_line_separator);
                    self.result
                        .push_str(&Self::join_block(&code_block, &self.comment_line_separator));
                }
                self.code_block_buffer.clear();
                self.result.push_str(&self.comment_line_separator);
                self.result.push_str(line);
                self.code_block_attr = None;
            } else {
                self.code_block_buffer
                    .push_str(&hide_sharp_behind_comment(line));
                self.code_block_buffer.push('\n');
            }
            return false;
        }

        self.code_block_attr = None;
        self.item_block = None;
        if let Some(stripped) = line.strip_prefix("```") {
            self.code_block_attr = Some(CodeBlockAttribute::new(stripped))
        } else if self.fmt.config.wrap_comments() && ItemizedBlock::is_itemized_line(&line) {
            let ib = ItemizedBlock::new(&line);
            self.item_block = Some(ib);
            return false;
        }

        if self.result == self.opener {
            let force_leading_whitespace = &self.opener == "/* " && count_newlines(orig) == 0;
            if !has_leading_whitespace && !force_leading_whitespace && self.result.ends_with(' ') {
                self.result.pop();
            }
            if line.is_empty() {
                return false;
            }
        } else if self.is_prev_line_multi_line && !line.is_empty() {
            self.result.push(' ')
        } else if is_last && line.is_empty() {
            // trailing blank lines are unwanted
            if !self.closer.is_empty() {
                self.result.push_str(&self.indent_str);
            }
            return true;
        } else {
            self.result.push_str(&self.comment_line_separator);
            if !has_leading_whitespace && self.result.ends_with(' ') {
                self.result.pop();
            }
        }

        if self.fmt.config.wrap_comments()
            && unicode_str_width(line) > self.fmt.shape.width
            && !has_url(line)
        {
            match rewrite_string(line, &self.fmt, self.max_width) {
                Some(ref s) => {
                    self.is_prev_line_multi_line = s.contains('\n');
                    self.result.push_str(s);
                }
                None if self.is_prev_line_multi_line => {
                    // We failed to put the current `line` next to the previous `line`.
                    // Remove the trailing space, then start rewrite on the next line.
                    self.result.pop();
                    self.result.push_str(&self.comment_line_separator);
                    self.fmt.shape = Shape::legacy(self.max_width, self.fmt_indent);
                    match rewrite_string(line, &self.fmt, self.max_width) {
                        Some(ref s) => {
                            self.is_prev_line_multi_line = s.contains('\n');
                            self.result.push_str(s);
                        }
                        None => {
                            self.is_prev_line_multi_line = false;
                            self.result.push_str(line);
                        }
                    }
                }
                None => {
                    self.is_prev_line_multi_line = false;
                    self.result.push_str(line);
                }
            }

            self.fmt.shape = if self.is_prev_line_multi_line {
                // 1 = " "
                let offset = 1 + last_line_width(&self.result) - self.line_start.len();
                Shape {
                    width: self.max_width.saturating_sub(offset),
                    indent: self.fmt_indent,
                    offset: self.fmt.shape.offset + offset,
                }
            } else {
                Shape::legacy(self.max_width, self.fmt_indent)
            };
        } else {
            if line.is_empty() && self.result.ends_with(' ') && !is_last {
                // Remove space if this is an empty comment or a doc comment.
                self.result.pop();
            }
            self.result.push_str(line);
            self.fmt.shape = Shape::legacy(self.max_width, self.fmt_indent);
            self.is_prev_line_multi_line = false;
        }

        false
    }
}

fn rewrite_comment_inner(
    orig: &str,
    block_style: bool,
    style: CommentStyle<'_>,
    shape: Shape,
    config: &Config,
    is_doc_comment: bool,
) -> Option<String> {
    let mut rewriter = CommentRewrite::new(orig, block_style, shape, config);

    let line_breaks = count_newlines(orig.trim_end());
    let lines = orig
        .lines()
        .enumerate()
        .map(|(i, mut line)| {
            line = trim_end_unless_two_whitespaces(line.trim_start(), is_doc_comment);
            // Drop old closer.
            if i == line_breaks && line.ends_with("*/") && !line.starts_with("//") {
                line = line[..(line.len() - 2)].trim_end();
            }

            line
        })
        .map(|s| left_trim_comment_line(s, &style))
        .map(|(line, has_leading_whitespace)| {
            if orig.starts_with("/*") && line_breaks == 0 {
                (
                    line.trim_start(),
                    has_leading_whitespace || config.normalize_comments(),
                )
            } else {
                (line, has_leading_whitespace || config.normalize_comments())
            }
        });

    for (i, (line, has_leading_whitespace)) in lines.enumerate() {
        if rewriter.handle_line(orig, i, line, has_leading_whitespace) {
            break;
        }
    }

    Some(rewriter.finish())
}

const RUSTFMT_CUSTOM_COMMENT_PREFIX: &str = "//#### ";

fn hide_sharp_behind_comment(s: &str) -> Cow<'_, str> {
    let s_trimmed = s.trim();
    if s_trimmed.starts_with("# ") || s_trimmed == "#" {
        Cow::from(format!("{}{}", RUSTFMT_CUSTOM_COMMENT_PREFIX, s))
    } else {
        Cow::from(s)
    }
}

fn trim_custom_comment_prefix(s: &str) -> String {
    s.lines()
        .map(|line| {
            let left_trimmed = line.trim_start();
            if left_trimmed.starts_with(RUSTFMT_CUSTOM_COMMENT_PREFIX) {
                left_trimmed.trim_start_matches(RUSTFMT_CUSTOM_COMMENT_PREFIX)
            } else {
                line
            }
        })
        .collect::<Vec<_>>()
        .join("\n")
}

/// Returns `true` if the given string MAY include URLs or alike.
fn has_url(s: &str) -> bool {
    // This function may return false positive, but should get its job done in most cases.
    s.contains("https://") || s.contains("http://") || s.contains("ftp://") || s.contains("file://")
}

/// Given the span, rewrite the missing comment inside it if available.
/// Note that the given span must only include comments (or leading/trailing whitespaces).
pub(crate) fn rewrite_missing_comment(
    span: Span,
    shape: Shape,
    context: &RewriteContext<'_>,
) -> Option<String> {
    let missing_snippet = context.snippet(span);
    let trimmed_snippet = missing_snippet.trim();
    // check the span starts with a comment
    let pos = trimmed_snippet.find('/');
    if !trimmed_snippet.is_empty() && pos.is_some() {
        rewrite_comment(trimmed_snippet, false, shape, context.config)
    } else {
        Some(String::new())
    }
}

/// Recover the missing comments in the specified span, if available.
/// The layout of the comments will be preserved as long as it does not break the code
/// and its total width does not exceed the max width.
pub(crate) fn recover_missing_comment_in_span(
    span: Span,
    shape: Shape,
    context: &RewriteContext<'_>,
    used_width: usize,
) -> Option<String> {
    let missing_comment = rewrite_missing_comment(span, shape, context)?;
    if missing_comment.is_empty() {
        Some(String::new())
    } else {
        let missing_snippet = context.snippet(span);
        let pos = missing_snippet.find('/')?;
        // 1 = ` `
        let total_width = missing_comment.len() + used_width + 1;
        let force_new_line_before_comment =
            missing_snippet[..pos].contains('\n') || total_width > context.config.max_width();
        let sep = if force_new_line_before_comment {
            shape.indent.to_string_with_newline(context.config)
        } else {
            Cow::from(" ")
        };
        Some(format!("{}{}", sep, missing_comment))
    }
}

/// Trim trailing whitespaces unless they consist of two or more whitespaces.
fn trim_end_unless_two_whitespaces(s: &str, is_doc_comment: bool) -> &str {
    if is_doc_comment && s.ends_with("  ") {
        s
    } else {
        s.trim_end()
    }
}

/// Trims whitespace and aligns to indent, but otherwise does not change comments.
fn light_rewrite_comment(
    orig: &str,
    offset: Indent,
    config: &Config,
    is_doc_comment: bool,
) -> String {
    let lines: Vec<&str> = orig
        .lines()
        .map(|l| {
            // This is basically just l.trim(), but in the case that a line starts
            // with `*` we want to leave one space before it, so it aligns with the
            // `*` in `/*`.
            let first_non_whitespace = l.find(|c| !char::is_whitespace(c));
            let left_trimmed = if let Some(fnw) = first_non_whitespace {
                if l.as_bytes()[fnw] == b'*' && fnw > 0 {
                    &l[fnw - 1..]
                } else {
                    &l[fnw..]
                }
            } else {
                ""
            };
            // Preserve markdown's double-space line break syntax in doc comment.
            trim_end_unless_two_whitespaces(left_trimmed, is_doc_comment)
        })
        .collect();
    lines.join(&format!("\n{}", offset.to_string(config)))
}

/// Trims comment characters and possibly a single space from the left of a string.
/// Does not trim all whitespace. If a single space is trimmed from the left of the string,
/// this function returns true.
fn left_trim_comment_line<'a>(line: &'a str, style: &CommentStyle<'_>) -> (&'a str, bool) {
    if line.starts_with("//! ")
        || line.starts_with("/// ")
        || line.starts_with("/*! ")
        || line.starts_with("/** ")
    {
        (&line[4..], true)
    } else if let CommentStyle::Custom(opener) = *style {
        if let Some(ref stripped) = line.strip_prefix(opener) {
            (stripped, true)
        } else {
            (&line[opener.trim_end().len()..], false)
        }
    } else if line.starts_with("/* ")
        || line.starts_with("// ")
        || line.starts_with("//!")
        || line.starts_with("///")
        || line.starts_with("** ")
        || line.starts_with("/*!")
        || (line.starts_with("/**") && !line.starts_with("/**/"))
    {
        (&line[3..], line.chars().nth(2).unwrap() == ' ')
    } else if line.starts_with("/*")
        || line.starts_with("* ")
        || line.starts_with("//")
        || line.starts_with("**")
    {
        (&line[2..], line.chars().nth(1).unwrap() == ' ')
    } else if let Some(stripped) = line.strip_prefix('*') {
        (stripped, false)
    } else {
        (line, line.starts_with(' '))
    }
}

pub(crate) trait FindUncommented {
    fn find_uncommented(&self, pat: &str) -> Option<usize>;
    fn find_last_uncommented(&self, pat: &str) -> Option<usize>;
}

impl FindUncommented for str {
    fn find_uncommented(&self, pat: &str) -> Option<usize> {
        let mut needle_iter = pat.chars();
        for (kind, (i, b)) in CharClasses::new(self.char_indices()) {
            match needle_iter.next() {
                None => {
                    return Some(i - pat.len());
                }
                Some(c) => match kind {
                    FullCodeCharKind::Normal | FullCodeCharKind::InString if b == c => {}
                    _ => {
                        needle_iter = pat.chars();
                    }
                },
            }
        }

        // Handle case where the pattern is a suffix of the search string
        match needle_iter.next() {
            Some(_) => None,
            None => Some(self.len() - pat.len()),
        }
    }

    fn find_last_uncommented(&self, pat: &str) -> Option<usize> {
        if let Some(left) = self.find_uncommented(pat) {
            let mut result = left;
            // add 1 to use find_last_uncommented for &str after pat
            while let Some(next) = self[(result + 1)..].find_last_uncommented(pat) {
                result += next + 1;
            }
            Some(result)
        } else {
            None
        }
    }
}

// Returns the first byte position after the first comment. The given string
// is expected to be prefixed by a comment, including delimiters.
// Good: `/* /* inner */ outer */ code();`
// Bad:  `code(); // hello\n world!`
pub(crate) fn find_comment_end(s: &str) -> Option<usize> {
    let mut iter = CharClasses::new(s.char_indices());
    for (kind, (i, _c)) in &mut iter {
        if kind == FullCodeCharKind::Normal || kind == FullCodeCharKind::InString {
            return Some(i);
        }
    }

    // Handle case where the comment ends at the end of `s`.
    if iter.status == CharClassesStatus::Normal {
        Some(s.len())
    } else {
        None
    }
}

/// Returns `true` if text contains any comment.
pub(crate) fn contains_comment(text: &str) -> bool {
    CharClasses::new(text.chars()).any(|(kind, _)| kind.is_comment())
}

pub(crate) struct CharClasses<T>
where
    T: Iterator,
    T::Item: RichChar,
{
    base: MultiPeek<T>,
    status: CharClassesStatus,
}

pub(crate) trait RichChar {
    fn get_char(&self) -> char;
}

impl RichChar for char {
    fn get_char(&self) -> char {
        *self
    }
}

impl RichChar for (usize, char) {
    fn get_char(&self) -> char {
        self.1
    }
}

#[derive(PartialEq, Eq, Debug, Clone, Copy)]
enum CharClassesStatus {
    Normal,
    /// Character is within a string
    LitString,
    LitStringEscape,
    /// Character is within a raw string
    LitRawString(u32),
    RawStringPrefix(u32),
    RawStringSuffix(u32),
    LitChar,
    LitCharEscape,
    /// Character inside a block comment, with the integer indicating the nesting deepness of the
    /// comment
    BlockComment(u32),
    /// Character inside a block-commented string, with the integer indicating the nesting deepness
    /// of the comment
    StringInBlockComment(u32),
    /// Status when the '/' has been consumed, but not yet the '*', deepness is
    /// the new deepness (after the comment opening).
    BlockCommentOpening(u32),
    /// Status when the '*' has been consumed, but not yet the '/', deepness is
    /// the new deepness (after the comment closing).
    BlockCommentClosing(u32),
    /// Character is within a line comment
    LineComment,
}

/// Distinguish between functional part of code and comments
#[derive(PartialEq, Eq, Debug, Clone, Copy)]
pub(crate) enum CodeCharKind {
    Normal,
    Comment,
}

/// Distinguish between functional part of code and comments,
/// describing opening and closing of comments for ease when chunking
/// code from tagged characters
#[derive(PartialEq, Eq, Debug, Clone, Copy)]
pub(crate) enum FullCodeCharKind {
    Normal,
    /// The first character of a comment, there is only one for a comment (always '/')
    StartComment,
    /// Any character inside a comment including the second character of comment
    /// marks ("//", "/*")
    InComment,
    /// Last character of a comment, '\n' for a line comment, '/' for a block comment.
    EndComment,
    /// Start of a mutlitine string inside a comment
    StartStringCommented,
    /// End of a mutlitine string inside a comment
    EndStringCommented,
    /// Inside a commented string
    InStringCommented,
    /// Start of a mutlitine string
    StartString,
    /// End of a mutlitine string
    EndString,
    /// Inside a string.
    InString,
}

impl FullCodeCharKind {
    pub(crate) fn is_comment(self) -> bool {
        match self {
            FullCodeCharKind::StartComment
            | FullCodeCharKind::InComment
            | FullCodeCharKind::EndComment
            | FullCodeCharKind::StartStringCommented
            | FullCodeCharKind::InStringCommented
            | FullCodeCharKind::EndStringCommented => true,
            _ => false,
        }
    }

    /// Returns true if the character is inside a comment
    pub(crate) fn inside_comment(self) -> bool {
        match self {
            FullCodeCharKind::InComment
            | FullCodeCharKind::StartStringCommented
            | FullCodeCharKind::InStringCommented
            | FullCodeCharKind::EndStringCommented => true,
            _ => false,
        }
    }

    pub(crate) fn is_string(self) -> bool {
        self == FullCodeCharKind::InString || self == FullCodeCharKind::StartString
    }

    /// Returns true if the character is within a commented string
    pub(crate) fn is_commented_string(self) -> bool {
        self == FullCodeCharKind::InStringCommented
            || self == FullCodeCharKind::StartStringCommented
    }

    fn to_codecharkind(self) -> CodeCharKind {
        if self.is_comment() {
            CodeCharKind::Comment
        } else {
            CodeCharKind::Normal
        }
    }
}

impl<T> CharClasses<T>
where
    T: Iterator,
    T::Item: RichChar,
{
    pub(crate) fn new(base: T) -> CharClasses<T> {
        CharClasses {
            base: multipeek(base),
            status: CharClassesStatus::Normal,
        }
    }
}

fn is_raw_string_suffix<T>(iter: &mut MultiPeek<T>, count: u32) -> bool
where
    T: Iterator,
    T::Item: RichChar,
{
    for _ in 0..count {
        match iter.peek() {
            Some(c) if c.get_char() == '#' => continue,
            _ => return false,
        }
    }
    true
}

impl<T> Iterator for CharClasses<T>
where
    T: Iterator,
    T::Item: RichChar,
{
    type Item = (FullCodeCharKind, T::Item);

    fn next(&mut self) -> Option<(FullCodeCharKind, T::Item)> {
        let item = self.base.next()?;
        let chr = item.get_char();
        let mut char_kind = FullCodeCharKind::Normal;
        self.status = match self.status {
            CharClassesStatus::LitRawString(sharps) => {
                char_kind = FullCodeCharKind::InString;
                match chr {
                    '"' => {
                        if sharps == 0 {
                            char_kind = FullCodeCharKind::Normal;
                            CharClassesStatus::Normal
                        } else if is_raw_string_suffix(&mut self.base, sharps) {
                            CharClassesStatus::RawStringSuffix(sharps)
                        } else {
                            CharClassesStatus::LitRawString(sharps)
                        }
                    }
                    _ => CharClassesStatus::LitRawString(sharps),
                }
            }
            CharClassesStatus::RawStringPrefix(sharps) => {
                char_kind = FullCodeCharKind::InString;
                match chr {
                    '#' => CharClassesStatus::RawStringPrefix(sharps + 1),
                    '"' => CharClassesStatus::LitRawString(sharps),
                    _ => CharClassesStatus::Normal, // Unreachable.
                }
            }
            CharClassesStatus::RawStringSuffix(sharps) => {
                match chr {
                    '#' => {
                        if sharps == 1 {
                            CharClassesStatus::Normal
                        } else {
                            char_kind = FullCodeCharKind::InString;
                            CharClassesStatus::RawStringSuffix(sharps - 1)
                        }
                    }
                    _ => CharClassesStatus::Normal, // Unreachable
                }
            }
            CharClassesStatus::LitString => {
                char_kind = FullCodeCharKind::InString;
                match chr {
                    '"' => CharClassesStatus::Normal,
                    '\\' => CharClassesStatus::LitStringEscape,
                    _ => CharClassesStatus::LitString,
                }
            }
            CharClassesStatus::LitStringEscape => {
                char_kind = FullCodeCharKind::InString;
                CharClassesStatus::LitString
            }
            CharClassesStatus::LitChar => match chr {
                '\\' => CharClassesStatus::LitCharEscape,
                '\'' => CharClassesStatus::Normal,
                _ => CharClassesStatus::LitChar,
            },
            CharClassesStatus::LitCharEscape => CharClassesStatus::LitChar,
            CharClassesStatus::Normal => match chr {
                'r' => match self.base.peek().map(RichChar::get_char) {
                    Some('#') | Some('"') => {
                        char_kind = FullCodeCharKind::InString;
                        CharClassesStatus::RawStringPrefix(0)
                    }
                    _ => CharClassesStatus::Normal,
                },
                '"' => {
                    char_kind = FullCodeCharKind::InString;
                    CharClassesStatus::LitString
                }
                '\'' => {
                    // HACK: Work around mut borrow.
                    match self.base.peek() {
                        Some(next) if next.get_char() == '\\' => {
                            self.status = CharClassesStatus::LitChar;
                            return Some((char_kind, item));
                        }
                        _ => (),
                    }

                    match self.base.peek() {
                        Some(next) if next.get_char() == '\'' => CharClassesStatus::LitChar,
                        _ => CharClassesStatus::Normal,
                    }
                }
                '/' => match self.base.peek() {
                    Some(next) if next.get_char() == '*' => {
                        self.status = CharClassesStatus::BlockCommentOpening(1);
                        return Some((FullCodeCharKind::StartComment, item));
                    }
                    Some(next) if next.get_char() == '/' => {
                        self.status = CharClassesStatus::LineComment;
                        return Some((FullCodeCharKind::StartComment, item));
                    }
                    _ => CharClassesStatus::Normal,
                },
                _ => CharClassesStatus::Normal,
            },
            CharClassesStatus::StringInBlockComment(deepness) => {
                char_kind = FullCodeCharKind::InStringCommented;
                if chr == '"' {
                    CharClassesStatus::BlockComment(deepness)
                } else if chr == '*' && self.base.peek().map(RichChar::get_char) == Some('/') {
                    char_kind = FullCodeCharKind::InComment;
                    CharClassesStatus::BlockCommentClosing(deepness - 1)
                } else {
                    CharClassesStatus::StringInBlockComment(deepness)
                }
            }
            CharClassesStatus::BlockComment(deepness) => {
                assert_ne!(deepness, 0);
                char_kind = FullCodeCharKind::InComment;
                match self.base.peek() {
                    Some(next) if next.get_char() == '/' && chr == '*' => {
                        CharClassesStatus::BlockCommentClosing(deepness - 1)
                    }
                    Some(next) if next.get_char() == '*' && chr == '/' => {
                        CharClassesStatus::BlockCommentOpening(deepness + 1)
                    }
                    _ if chr == '"' => CharClassesStatus::StringInBlockComment(deepness),
                    _ => self.status,
                }
            }
            CharClassesStatus::BlockCommentOpening(deepness) => {
                assert_eq!(chr, '*');
                self.status = CharClassesStatus::BlockComment(deepness);
                return Some((FullCodeCharKind::InComment, item));
            }
            CharClassesStatus::BlockCommentClosing(deepness) => {
                assert_eq!(chr, '/');
                if deepness == 0 {
                    self.status = CharClassesStatus::Normal;
                    return Some((FullCodeCharKind::EndComment, item));
                } else {
                    self.status = CharClassesStatus::BlockComment(deepness);
                    return Some((FullCodeCharKind::InComment, item));
                }
            }
            CharClassesStatus::LineComment => match chr {
                '\n' => {
                    self.status = CharClassesStatus::Normal;
                    return Some((FullCodeCharKind::EndComment, item));
                }
                _ => {
                    self.status = CharClassesStatus::LineComment;
                    return Some((FullCodeCharKind::InComment, item));
                }
            },
        };
        Some((char_kind, item))
    }
}

/// An iterator over the lines of a string, paired with the char kind at the
/// end of the line.
pub(crate) struct LineClasses<'a> {
    base: iter::Peekable<CharClasses<std::str::Chars<'a>>>,
    kind: FullCodeCharKind,
}

impl<'a> LineClasses<'a> {
    pub(crate) fn new(s: &'a str) -> Self {
        LineClasses {
            base: CharClasses::new(s.chars()).peekable(),
            kind: FullCodeCharKind::Normal,
        }
    }
}

impl<'a> Iterator for LineClasses<'a> {
    type Item = (FullCodeCharKind, String);

    fn next(&mut self) -> Option<Self::Item> {
        self.base.peek()?;

        let mut line = String::new();

        let start_kind = match self.base.peek() {
            Some((kind, _)) => *kind,
            None => unreachable!(),
        };

        while let Some((kind, c)) = self.base.next() {
            // needed to set the kind of the ending character on the last line
            self.kind = kind;
            if c == '\n' {
                self.kind = match (start_kind, kind) {
                    (FullCodeCharKind::Normal, FullCodeCharKind::InString) => {
                        FullCodeCharKind::StartString
                    }
                    (FullCodeCharKind::InString, FullCodeCharKind::Normal) => {
                        FullCodeCharKind::EndString
                    }
                    (FullCodeCharKind::InComment, FullCodeCharKind::InStringCommented) => {
                        FullCodeCharKind::StartStringCommented
                    }
                    (FullCodeCharKind::InStringCommented, FullCodeCharKind::InComment) => {
                        FullCodeCharKind::EndStringCommented
                    }
                    _ => kind,
                };
                break;
            }
            line.push(c);
        }

        // Workaround for CRLF newline.
        if line.ends_with('\r') {
            line.pop();
        }

        Some((self.kind, line))
    }
}

/// Iterator over functional and commented parts of a string. Any part of a string is either
/// functional code, either *one* block comment, either *one* line comment. Whitespace between
/// comments is functional code. Line comments contain their ending newlines.
struct UngroupedCommentCodeSlices<'a> {
    slice: &'a str,
    iter: iter::Peekable<CharClasses<std::str::CharIndices<'a>>>,
}

impl<'a> UngroupedCommentCodeSlices<'a> {
    fn new(code: &'a str) -> UngroupedCommentCodeSlices<'a> {
        UngroupedCommentCodeSlices {
            slice: code,
            iter: CharClasses::new(code.char_indices()).peekable(),
        }
    }
}

impl<'a> Iterator for UngroupedCommentCodeSlices<'a> {
    type Item = (CodeCharKind, usize, &'a str);

    fn next(&mut self) -> Option<Self::Item> {
        let (kind, (start_idx, _)) = self.iter.next()?;
        match kind {
            FullCodeCharKind::Normal | FullCodeCharKind::InString => {
                // Consume all the Normal code
                while let Some(&(char_kind, _)) = self.iter.peek() {
                    if char_kind.is_comment() {
                        break;
                    }
                    let _ = self.iter.next();
                }
            }
            FullCodeCharKind::StartComment => {
                // Consume the whole comment
                loop {
                    match self.iter.next() {
                        Some((kind, ..)) if kind.inside_comment() => continue,
                        _ => break,
                    }
                }
            }
            _ => panic!(),
        }
        let slice = match self.iter.peek() {
            Some(&(_, (end_idx, _))) => &self.slice[start_idx..end_idx],
            None => &self.slice[start_idx..],
        };
        Some((
            if kind.is_comment() {
                CodeCharKind::Comment
            } else {
                CodeCharKind::Normal
            },
            start_idx,
            slice,
        ))
    }
}

/// Iterator over an alternating sequence of functional and commented parts of
/// a string. The first item is always a, possibly zero length, subslice of
/// functional text. Line style comments contain their ending newlines.
pub(crate) struct CommentCodeSlices<'a> {
    slice: &'a str,
    last_slice_kind: CodeCharKind,
    last_slice_end: usize,
}

impl<'a> CommentCodeSlices<'a> {
    pub(crate) fn new(slice: &'a str) -> CommentCodeSlices<'a> {
        CommentCodeSlices {
            slice,
            last_slice_kind: CodeCharKind::Comment,
            last_slice_end: 0,
        }
    }
}

impl<'a> Iterator for CommentCodeSlices<'a> {
    type Item = (CodeCharKind, usize, &'a str);

    fn next(&mut self) -> Option<Self::Item> {
        if self.last_slice_end == self.slice.len() {
            return None;
        }

        let mut sub_slice_end = self.last_slice_end;
        let mut first_whitespace = None;
        let subslice = &self.slice[self.last_slice_end..];
        let mut iter = CharClasses::new(subslice.char_indices());

        for (kind, (i, c)) in &mut iter {
            let is_comment_connector = self.last_slice_kind == CodeCharKind::Normal
                && &subslice[..2] == "//"
                && [' ', '\t'].contains(&c);

            if is_comment_connector && first_whitespace.is_none() {
                first_whitespace = Some(i);
            }

            if kind.to_codecharkind() == self.last_slice_kind && !is_comment_connector {
                let last_index = match first_whitespace {
                    Some(j) => j,
                    None => i,
                };
                sub_slice_end = self.last_slice_end + last_index;
                break;
            }

            if !is_comment_connector {
                first_whitespace = None;
            }
        }

        if let (None, true) = (iter.next(), sub_slice_end == self.last_slice_end) {
            // This was the last subslice.
            sub_slice_end = match first_whitespace {
                Some(i) => self.last_slice_end + i,
                None => self.slice.len(),
            };
        }

        let kind = match self.last_slice_kind {
            CodeCharKind::Comment => CodeCharKind::Normal,
            CodeCharKind::Normal => CodeCharKind::Comment,
        };
        let res = (
            kind,
            self.last_slice_end,
            &self.slice[self.last_slice_end..sub_slice_end],
        );
        self.last_slice_end = sub_slice_end;
        self.last_slice_kind = kind;

        Some(res)
    }
}

/// Checks is `new` didn't miss any comment from `span`, if it removed any, return previous text
/// (if it fits in the width/offset, else return `None`), else return `new`
pub(crate) fn recover_comment_removed(
    new: String,
    span: Span,
    context: &RewriteContext<'_>,
) -> Option<String> {
    let snippet = context.snippet(span);
    if snippet != new && changed_comment_content(snippet, &new) {
        // We missed some comments. Warn and keep the original text.
        if context.config.error_on_unformatted() {
            context.report.append(
                context.parse_sess.span_to_filename(span),
                vec![FormattingError::from_span(
                    span,
                    &context.parse_sess,
                    ErrorKind::LostComment,
                )],
            );
        }
        Some(snippet.to_owned())
    } else {
        Some(new)
    }
}

pub(crate) fn filter_normal_code(code: &str) -> String {
    let mut buffer = String::with_capacity(code.len());
    LineClasses::new(code).for_each(|(kind, line)| match kind {
        FullCodeCharKind::Normal
        | FullCodeCharKind::StartString
        | FullCodeCharKind::InString
        | FullCodeCharKind::EndString => {
            buffer.push_str(&line);
            buffer.push('\n');
        }
        _ => (),
    });
    if !code.ends_with('\n') && buffer.ends_with('\n') {
        buffer.pop();
    }
    buffer
}

/// Returns `true` if the two strings of code have the same payload of comments.
/// The payload of comments is everything in the string except:
/// - actual code (not comments),
/// - comment start/end marks,
/// - whitespace,
/// - '*' at the beginning of lines in block comments.
fn changed_comment_content(orig: &str, new: &str) -> bool {
    // Cannot write this as a fn since we cannot return types containing closures.
    let code_comment_content = |code| {
        let slices = UngroupedCommentCodeSlices::new(code);
        slices
            .filter(|&(ref kind, _, _)| *kind == CodeCharKind::Comment)
            .flat_map(|(_, _, s)| CommentReducer::new(s))
    };
    let res = code_comment_content(orig).ne(code_comment_content(new));
    debug!(
        "comment::changed_comment_content: {}\norig: '{}'\nnew: '{}'\nraw_old: {}\nraw_new: {}",
        res,
        orig,
        new,
        code_comment_content(orig).collect::<String>(),
        code_comment_content(new).collect::<String>()
    );
    res
}

/// Iterator over the 'payload' characters of a comment.
/// It skips whitespace, comment start/end marks, and '*' at the beginning of lines.
/// The comment must be one comment, ie not more than one start mark (no multiple line comments,
/// for example).
struct CommentReducer<'a> {
    is_block: bool,
    at_start_line: bool,
    iter: std::str::Chars<'a>,
}

impl<'a> CommentReducer<'a> {
    fn new(comment: &'a str) -> CommentReducer<'a> {
        let is_block = comment.starts_with("/*");
        let comment = remove_comment_header(comment);
        CommentReducer {
            is_block,
            // There are no supplementary '*' on the first line.
            at_start_line: false,
            iter: comment.chars(),
        }
    }
}

impl<'a> Iterator for CommentReducer<'a> {
    type Item = char;

    fn next(&mut self) -> Option<Self::Item> {
        loop {
            let mut c = self.iter.next()?;
            if self.is_block && self.at_start_line {
                while c.is_whitespace() {
                    c = self.iter.next()?;
                }
                // Ignore leading '*'.
                if c == '*' {
                    c = self.iter.next()?;
                }
            } else if c == '\n' {
                self.at_start_line = true;
            }
            if !c.is_whitespace() {
                return Some(c);
            }
        }
    }
}

fn remove_comment_header(comment: &str) -> &str {
    if comment.starts_with("///") || comment.starts_with("//!") {
        &comment[3..]
    } else if let Some(ref stripped) = comment.strip_prefix("//") {
        stripped
    } else if (comment.starts_with("/**") && !comment.starts_with("/**/"))
        || comment.starts_with("/*!")
    {
        &comment[3..comment.len() - 2]
    } else {
        assert!(
            comment.starts_with("/*"),
            "string '{}' is not a comment",
            comment
        );
        &comment[2..comment.len() - 2]
    }
}

#[cfg(test)]
mod test {
    use super::*;
    use crate::shape::{Indent, Shape};

    #[test]
    fn char_classes() {
        let mut iter = CharClasses::new("//\n\n".chars());

        assert_eq!((FullCodeCharKind::StartComment, '/'), iter.next().unwrap());
        assert_eq!((FullCodeCharKind::InComment, '/'), iter.next().unwrap());
        assert_eq!((FullCodeCharKind::EndComment, '\n'), iter.next().unwrap());
        assert_eq!((FullCodeCharKind::Normal, '\n'), iter.next().unwrap());
        assert_eq!(None, iter.next());
    }

    #[test]
    fn comment_code_slices() {
        let input = "code(); /* test */ 1 + 1";
        let mut iter = CommentCodeSlices::new(input);

        assert_eq!((CodeCharKind::Normal, 0, "code(); "), iter.next().unwrap());
        assert_eq!(
            (CodeCharKind::Comment, 8, "/* test */"),
            iter.next().unwrap()
        );
        assert_eq!((CodeCharKind::Normal, 18, " 1 + 1"), iter.next().unwrap());
        assert_eq!(None, iter.next());
    }

    #[test]
    fn comment_code_slices_two() {
        let input = "// comment\n    test();";
        let mut iter = CommentCodeSlices::new(input);

        assert_eq!((CodeCharKind::Normal, 0, ""), iter.next().unwrap());
        assert_eq!(
            (CodeCharKind::Comment, 0, "// comment\n"),
            iter.next().unwrap()
        );
        assert_eq!(
            (CodeCharKind::Normal, 11, "    test();"),
            iter.next().unwrap()
        );
        assert_eq!(None, iter.next());
    }

    #[test]
    fn comment_code_slices_three() {
        let input = "1 // comment\n    // comment2\n\n";
        let mut iter = CommentCodeSlices::new(input);

        assert_eq!((CodeCharKind::Normal, 0, "1 "), iter.next().unwrap());
        assert_eq!(
            (CodeCharKind::Comment, 2, "// comment\n    // comment2\n"),
            iter.next().unwrap()
        );
        assert_eq!((CodeCharKind::Normal, 29, "\n"), iter.next().unwrap());
        assert_eq!(None, iter.next());
    }

    #[test]
    #[rustfmt::skip]
    fn format_doc_comments() {
        let mut wrap_normalize_config: crate::config::Config = Default::default();
        wrap_normalize_config.set().wrap_comments(true);
        wrap_normalize_config.set().normalize_comments(true);

        let mut wrap_config: crate::config::Config = Default::default();
        wrap_config.set().wrap_comments(true);

        let comment = rewrite_comment(" //test",
                                      true,
                                      Shape::legacy(100, Indent::new(0, 100)),
                                      &wrap_normalize_config).unwrap();
        assert_eq!("/* test */", comment);

        let comment = rewrite_comment("// comment on a",
                                      false,
                                      Shape::legacy(10, Indent::empty()),
                                      &wrap_normalize_config).unwrap();
        assert_eq!("// comment\n// on a", comment);

        let comment = rewrite_comment("//  A multi line comment\n             // between args.",
                                      false,
                                      Shape::legacy(60, Indent::new(0, 12)),
                                      &wrap_normalize_config).unwrap();
        assert_eq!("//  A multi line comment\n            // between args.", comment);

        let input = "// comment";
        let expected =
            "/* comment */";
        let comment = rewrite_comment(input,
                                      true,
                                      Shape::legacy(9, Indent::new(0, 69)),
                                      &wrap_normalize_config).unwrap();
        assert_eq!(expected, comment);

        let comment = rewrite_comment("/*   trimmed    */",
                                      true,
                                      Shape::legacy(100, Indent::new(0, 100)),
                                      &wrap_normalize_config).unwrap();
        assert_eq!("/* trimmed */", comment);

        // Check that different comment style are properly recognised.
        let comment = rewrite_comment(r#"/// test1
                                         /// test2
                                         /*
                                          * test3
                                          */"#,
                                      false,
                                      Shape::legacy(100, Indent::new(0, 0)),
                                      &wrap_normalize_config).unwrap();
        assert_eq!("/// test1\n/// test2\n// test3", comment);

        // Check that the blank line marks the end of a commented paragraph.
        let comment = rewrite_comment(r#"// test1

                                         // test2"#,
                                      false,
                                      Shape::legacy(100, Indent::new(0, 0)),
                                      &wrap_normalize_config).unwrap();
        assert_eq!("// test1\n\n// test2", comment);

        // Check that the blank line marks the end of a custom-commented paragraph.
        let comment = rewrite_comment(r#"//@ test1

                                         //@ test2"#,
                                      false,
                                      Shape::legacy(100, Indent::new(0, 0)),
                                      &wrap_normalize_config).unwrap();
        assert_eq!("//@ test1\n\n//@ test2", comment);

        // Check that bare lines are just indented but otherwise left unchanged.
        let comment = rewrite_comment(r#"// test1
                                         /*
                                           a bare line!

                                                another bare line!
                                          */"#,
                                      false,
                                      Shape::legacy(100, Indent::new(0, 0)),
                                      &wrap_config).unwrap();
        assert_eq!("// test1\n/*\n a bare line!\n\n      another bare line!\n*/", comment);
    }

    // This is probably intended to be a non-test fn, but it is not used.
    // We should keep this around unless it helps us test stuff to remove it.
    fn uncommented(text: &str) -> String {
        CharClasses::new(text.chars())
            .filter_map(|(s, c)| match s {
                FullCodeCharKind::Normal | FullCodeCharKind::InString => Some(c),
                _ => None,
            })
            .collect()
    }

    #[test]
    fn test_uncommented() {
        assert_eq!(&uncommented("abc/*...*/"), "abc");
        assert_eq!(
            &uncommented("// .... /* \n../* /* *** / */ */a/* // */c\n"),
            "..ac\n"
        );
        assert_eq!(&uncommented("abc \" /* */\" qsdf"), "abc \" /* */\" qsdf");
    }

    #[test]
    fn test_contains_comment() {
        assert_eq!(contains_comment("abc"), false);
        assert_eq!(contains_comment("abc // qsdf"), true);
        assert_eq!(contains_comment("abc /* kqsdf"), true);
        assert_eq!(contains_comment("abc \" /* */\" qsdf"), false);
    }

    #[test]
    fn test_find_uncommented() {
        fn check(haystack: &str, needle: &str, expected: Option<usize>) {
            assert_eq!(expected, haystack.find_uncommented(needle));
        }

        check("/*/ */test", "test", Some(6));
        check("//test\ntest", "test", Some(7));
        check("/* comment only */", "whatever", None);
        check(
            "/* comment */ some text /* more commentary */ result",
            "result",
            Some(46),
        );
        check("sup // sup", "p", Some(2));
        check("sup", "x", None);
        check(r#"π? /**/ π is nice!"#, r#"π is nice"#, Some(9));
        check("/*sup yo? \n sup*/ sup", "p", Some(20));
        check("hel/*lohello*/lo", "hello", None);
        check("acb", "ab", None);
        check(",/*A*/ ", ",", Some(0));
        check("abc", "abc", Some(0));
        check("/* abc */", "abc", None);
        check("/**/abc/* */", "abc", Some(4));
        check("\"/* abc */\"", "abc", Some(4));
        check("\"/* abc", "abc", Some(4));
    }

    #[test]
    fn test_filter_normal_code() {
        let s = r#"
fn main() {
    println!("hello, world");
}
"#;
        assert_eq!(s, filter_normal_code(s));
        let s_with_comment = r#"
fn main() {
    // hello, world
    println!("hello, world");
}
"#;
        assert_eq!(s, filter_normal_code(s_with_comment));
    }
}<|MERGE_RESOLUTION|>--- conflicted
+++ resolved
@@ -394,12 +394,7 @@
     }
 }
 
-<<<<<<< HEAD
-/// Attributes for code blocks in rustdoc.
-/// See <https://doc.rust-lang.org/rustdoc/print.html#attributes>.
-=======
 /// Enum indicating if the code block contains rust based on attributes
->>>>>>> 1ae5c35f
 enum CodeBlockAttribute {
     Rust,
     NotRust,
