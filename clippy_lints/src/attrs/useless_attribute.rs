use super::USELESS_ATTRIBUTE;
use super::utils::{is_lint_level, is_word, namespace_and_lint};
use clippy_utils::diagnostics::span_lint_and_then;
use clippy_utils::source::{SpanRangeExt, first_line_of_span};
use clippy_utils::sym;
use rustc_ast::{Attribute, Item, ItemKind};
use rustc_errors::Applicability;
use rustc_lint::{EarlyContext, LintContext};

pub(super) fn check(cx: &EarlyContext<'_>, item: &Item, attrs: &[Attribute]) {
    let skip_unused_imports = attrs.iter().any(|attr| attr.has_name(sym::macro_use));

    for attr in attrs {
        if attr.span.in_external_macro(cx.sess().source_map()) {
            return;
        }
        if let Some(lint_list) = &attr.meta_item_list()
            && attr.ident().is_some_and(|ident| is_lint_level(ident.name, attr.id))
        {
            for lint in lint_list {
                match item.kind {
                    ItemKind::Use(..) => {
                        let (namespace @ (Some(sym::clippy) | None), Some(name)) = namespace_and_lint(lint) else {
                            return;
                        };

                        if namespace.is_none()
                            && matches!(
                                name.as_str(),
                                "ambiguous_glob_reexports"
                                    | "dead_code"
                                    | "deprecated"
                                    | "hidden_glob_reexports"
                                    | "unreachable_pub"
                                    | "unused"
                                    | "unused_braces"
                                    | "unused_import_braces"
                                    | "unused_imports"
                            )
                        {
                            return;
                        }

<<<<<<< HEAD
                            if namespace == Some(sym::clippy)
                                && matches!(
                                    name.as_str(),
                                    "wildcard_imports"
                                        | "enum_glob_use"
                                        | "redundant_pub_crate"
                                        | "macro_use_imports"
                                        | "unsafe_removed_from_name"
                                        | "module_name_repetitions"
                                        | "single_component_path_imports"
                                        | "disallowed_types"
                                        | "unused_trait_names"
                                )
                            {
                                return;
                            }
                        },
                        ItemKind::ExternCrate(..) => {
                            if is_word(lint, sym::unused_imports) && skip_unused_imports {
                                return;
                            }
                            if is_word(lint, sym::unused_extern_crates) {
                                return;
                            }
                        },
                        _ => {},
                    }
=======
                        if namespace == Some(sym::clippy)
                            && matches!(
                                name.as_str(),
                                "wildcard_imports"
                                    | "enum_glob_use"
                                    | "redundant_pub_crate"
                                    | "macro_use_imports"
                                    | "unsafe_removed_from_name"
                                    | "module_name_repetitions"
                                    | "single_component_path_imports"
                                    | "disallowed_types"
                                    | "unused_trait_names"
                            )
                        {
                            return;
                        }
                    },
                    ItemKind::ExternCrate(..) => {
                        if is_word(lint, sym::unused_imports) && skip_unused_imports {
                            return;
                        }
                        if is_word(lint, sym!(unused_extern_crates)) {
                            return;
                        }
                    },
                    _ => {},
>>>>>>> 26f43ff3
                }
            }
            let line_span = first_line_of_span(cx, attr.span);

            if let Some(src) = line_span.get_source_text(cx)
                && src.contains("#[")
            {
                #[expect(clippy::collapsible_span_lint_calls)]
                span_lint_and_then(cx, USELESS_ATTRIBUTE, line_span, "useless lint attribute", |diag| {
                    diag.span_suggestion(
                        line_span,
                        "if you just forgot a `!`, use",
                        src.replacen("#[", "#![", 1),
                        Applicability::MaybeIncorrect,
                    );
                });
            }
        }
    }
}<|MERGE_RESOLUTION|>--- conflicted
+++ resolved
@@ -41,35 +41,6 @@
                             return;
                         }
 
-<<<<<<< HEAD
-                            if namespace == Some(sym::clippy)
-                                && matches!(
-                                    name.as_str(),
-                                    "wildcard_imports"
-                                        | "enum_glob_use"
-                                        | "redundant_pub_crate"
-                                        | "macro_use_imports"
-                                        | "unsafe_removed_from_name"
-                                        | "module_name_repetitions"
-                                        | "single_component_path_imports"
-                                        | "disallowed_types"
-                                        | "unused_trait_names"
-                                )
-                            {
-                                return;
-                            }
-                        },
-                        ItemKind::ExternCrate(..) => {
-                            if is_word(lint, sym::unused_imports) && skip_unused_imports {
-                                return;
-                            }
-                            if is_word(lint, sym::unused_extern_crates) {
-                                return;
-                            }
-                        },
-                        _ => {},
-                    }
-=======
                         if namespace == Some(sym::clippy)
                             && matches!(
                                 name.as_str(),
@@ -91,12 +62,11 @@
                         if is_word(lint, sym::unused_imports) && skip_unused_imports {
                             return;
                         }
-                        if is_word(lint, sym!(unused_extern_crates)) {
+                        if is_word(lint, sym::unused_extern_crates) {
                             return;
                         }
                     },
                     _ => {},
->>>>>>> 26f43ff3
                 }
             }
             let line_span = first_line_of_span(cx, attr.span);
