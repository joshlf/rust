use super::USELESS_TRANSMUTE;
use clippy_utils::diagnostics::{span_lint, span_lint_and_then};
use clippy_utils::sugg;
use rustc_errors::Applicability;
use rustc_hir::Expr;
use rustc_lint::LateContext;
use rustc_middle::ty::{self, Ty, TypeFoldable};

/// Checks for `useless_transmute` lint.
/// Returns `true` if it's triggered, otherwise returns `false`.
pub(super) fn check<'tcx>(
    cx: &LateContext<'tcx>,
    e: &'tcx Expr<'_>,
    from_ty: Ty<'tcx>,
    to_ty: Ty<'tcx>,
    arg: &'tcx Expr<'_>,
) -> bool {
    match (&from_ty.kind(), &to_ty.kind()) {
        _ if from_ty == to_ty && !from_ty.has_erased_regions() => {
            span_lint(
                cx,
                USELESS_TRANSMUTE,
                e.span,
                &format!("transmute from a type (`{}`) to itself", from_ty),
            );
            true
        },
        (ty::Ref(_, rty, rty_mutbl), ty::RawPtr(ptr_ty)) => {
            // No way to give the correct suggestion here. Avoid linting for now.
            if !rty.has_erased_regions() {
                span_lint_and_then(
                    cx,
                    USELESS_TRANSMUTE,
                    e.span,
                    "transmute from a reference to a pointer",
                    |diag| {
                        if let Some(arg) = sugg::Sugg::hir_opt(cx, arg) {
                            let rty_and_mut = ty::TypeAndMut {
                                ty: *rty,
                                mutbl: *rty_mutbl,
                            };

                            let sugg = if *ptr_ty == rty_and_mut {
                                arg.as_ty(to_ty)
                            } else {
                                arg.as_ty(cx.tcx.mk_ptr(rty_and_mut)).as_ty(to_ty)
                            };

<<<<<<< HEAD
                            diag.span_suggestion(e.span, "try", sugg, Applicability::Unspecified);
=======
                            diag.span_suggestion(e.span, "try", sugg.to_string(), Applicability::Unspecified);
>>>>>>> 71f2de96
                        }
                    },
                );
            }
            true
        },
        (ty::Int(_) | ty::Uint(_), ty::RawPtr(_)) => {
            span_lint_and_then(
                cx,
                USELESS_TRANSMUTE,
                e.span,
                "transmute from an integer to a pointer",
                |diag| {
                    if let Some(arg) = sugg::Sugg::hir_opt(cx, arg) {
                        diag.span_suggestion(
                            e.span,
                            "try",
                            arg.as_ty(&to_ty.to_string()),
                            Applicability::Unspecified,
                        );
                    }
                },
            );
            true
        },
        _ => false,
    }
}<|MERGE_RESOLUTION|>--- conflicted
+++ resolved
@@ -46,11 +46,7 @@
                                 arg.as_ty(cx.tcx.mk_ptr(rty_and_mut)).as_ty(to_ty)
                             };
 
-<<<<<<< HEAD
                             diag.span_suggestion(e.span, "try", sugg, Applicability::Unspecified);
-=======
-                            diag.span_suggestion(e.span, "try", sugg.to_string(), Applicability::Unspecified);
->>>>>>> 71f2de96
                         }
                     },
                 );
@@ -65,12 +61,7 @@
                 "transmute from an integer to a pointer",
                 |diag| {
                     if let Some(arg) = sugg::Sugg::hir_opt(cx, arg) {
-                        diag.span_suggestion(
-                            e.span,
-                            "try",
-                            arg.as_ty(&to_ty.to_string()),
-                            Applicability::Unspecified,
-                        );
+                        diag.span_suggestion(e.span, "try", arg.as_ty(&to_ty.to_string()), Applicability::Unspecified);
                     }
                 },
             );
