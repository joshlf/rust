use rustc_abi::{
    AddressSpace, Align, BackendRepr, ExternAbi, HasDataLayout, Primitive, Reg, RegKind,
    TyAbiInterface, TyAndLayout,
};

<<<<<<< HEAD
use crate::abi::call::{ArgAttribute, FnAbi, PassMode};
=======
use crate::callconv::{ArgAttribute, FnAbi, PassMode};
>>>>>>> 9e390b29
use crate::spec::HasTargetSpec;

#[derive(PartialEq)]
pub(crate) enum Flavor {
    General,
    FastcallOrVectorcall,
}

pub(crate) struct X86Options {
    pub flavor: Flavor,
    pub regparm: Option<u32>,
    pub reg_struct_return: bool,
}

pub(crate) fn compute_abi_info<'a, Ty, C>(cx: &C, fn_abi: &mut FnAbi<'a, Ty>, opts: X86Options)
where
    Ty: TyAbiInterface<'a, C> + Copy,
    C: HasDataLayout + HasTargetSpec,
{
    if !fn_abi.ret.is_ignore() {
        if fn_abi.ret.layout.is_aggregate() && fn_abi.ret.layout.is_sized() {
            // Returning a structure. Most often, this will use
            // a hidden first argument. On some platforms, though,
            // small structs are returned as integers.
            //
            // Some links:
            // https://www.angelcode.com/dev/callconv/callconv.html
            // Clang's ABI handling is in lib/CodeGen/TargetInfo.cpp
            let t = cx.target_spec();
            if t.abi_return_struct_as_int || opts.reg_struct_return {
                // According to Clang, everyone but MSVC returns single-element
                // float aggregates directly in a floating-point register.
                if !t.is_like_msvc && fn_abi.ret.layout.is_single_fp_element(cx) {
                    match fn_abi.ret.layout.size.bytes() {
                        4 => fn_abi.ret.cast_to(Reg::f32()),
                        8 => fn_abi.ret.cast_to(Reg::f64()),
                        _ => fn_abi.ret.make_indirect(),
                    }
                } else {
                    match fn_abi.ret.layout.size.bytes() {
                        1 => fn_abi.ret.cast_to(Reg::i8()),
                        2 => fn_abi.ret.cast_to(Reg::i16()),
                        4 => fn_abi.ret.cast_to(Reg::i32()),
                        8 => fn_abi.ret.cast_to(Reg::i64()),
                        _ => fn_abi.ret.make_indirect(),
                    }
                }
            } else {
                fn_abi.ret.make_indirect();
            }
        } else {
            fn_abi.ret.extend_integer_width_to(32);
        }
    }

    for arg in fn_abi.args.iter_mut() {
        if arg.is_ignore() || !arg.layout.is_sized() {
            continue;
        }

        // FIXME: MSVC 2015+ will pass the first 3 vector arguments in [XYZ]MM0-2
        // See https://reviews.llvm.org/D72114 for Clang behavior

        let t = cx.target_spec();
        let align_4 = Align::from_bytes(4).unwrap();
        let align_16 = Align::from_bytes(16).unwrap();

        if t.is_like_msvc
            && arg.layout.is_adt()
            && let Some(max_repr_align) = arg.layout.max_repr_align
            && max_repr_align > align_4
        {
            // MSVC has special rules for overaligned arguments: https://reviews.llvm.org/D72114.
            // Summarized here:
            // - Arguments with _requested_ alignment > 4 are passed indirectly.
            // - For backwards compatibility, arguments with natural alignment > 4 are still passed
            //   on stack (via `byval`). For example, this includes `double`, `int64_t`,
            //   and structs containing them, provided they lack an explicit alignment attribute.
            assert!(
                arg.layout.align.abi >= max_repr_align,
                "abi alignment {:?} less than requested alignment {max_repr_align:?}",
                arg.layout.align.abi,
            );
            arg.make_indirect();
        } else if arg.layout.is_aggregate() {
            // We need to compute the alignment of the `byval` argument. The rules can be found in
            // `X86_32ABIInfo::getTypeStackAlignInBytes` in Clang's `TargetInfo.cpp`. Summarized
            // here, they are:
            //
            // 1. If the natural alignment of the type is <= 4, the alignment is 4.
            //
            // 2. Otherwise, on Linux, the alignment of any vector type is the natural alignment.
            // This doesn't matter here because we only pass aggregates via `byval`, not vectors.
            //
            // 3. Otherwise, on Apple platforms, the alignment of anything that contains a vector
            // type is 16.
            //
            // 4. If none of these conditions are true, the alignment is 4.

            fn contains_vector<'a, Ty, C>(cx: &C, layout: TyAndLayout<'a, Ty>) -> bool
            where
                Ty: TyAbiInterface<'a, C> + Copy,
            {
                match layout.backend_repr {
                    BackendRepr::Uninhabited
                    | BackendRepr::Scalar(_)
                    | BackendRepr::ScalarPair(..) => false,
                    BackendRepr::Vector { .. } => true,
                    BackendRepr::Memory { .. } => {
                        for i in 0..layout.fields.count() {
                            if contains_vector(cx, layout.field(cx, i)) {
                                return true;
                            }
                        }
                        false
                    }
                }
            }

            let byval_align = if arg.layout.align.abi < align_4 {
                // (1.)
                align_4
            } else if t.is_like_osx && contains_vector(cx, arg.layout) {
                // (3.)
                align_16
            } else {
                // (4.)
                align_4
            };

            arg.pass_by_stack_offset(Some(byval_align));
        } else {
            arg.extend_integer_width_to(32);
        }
    }

    fill_inregs(cx, fn_abi, opts, false);
}

pub(crate) fn fill_inregs<'a, Ty, C>(
    cx: &C,
    fn_abi: &mut FnAbi<'a, Ty>,
    opts: X86Options,
    rust_abi: bool,
) where
    Ty: TyAbiInterface<'a, C> + Copy,
{
    if opts.flavor != Flavor::FastcallOrVectorcall && opts.regparm.is_none_or(|x| x == 0) {
        return;
    }
    // Mark arguments as InReg like clang does it,
    // so our fastcall/vectorcall is compatible with C/C++ fastcall/vectorcall.

    // Clang reference: lib/CodeGen/TargetInfo.cpp
    // See X86_32ABIInfo::shouldPrimitiveUseInReg(), X86_32ABIInfo::updateFreeRegs()

    // IsSoftFloatABI is only set to true on ARM platforms,
    // which in turn can't be x86?

    // 2 for fastcall/vectorcall, regparm limited by 3 otherwise
    let mut free_regs = opts.regparm.unwrap_or(2).into();

    // For types generating PassMode::Cast, InRegs will not be set.
    // Maybe, this is a FIXME
    let has_casts = fn_abi.args.iter().any(|arg| matches!(arg.mode, PassMode::Cast { .. }));
    if has_casts && rust_abi {
        return;
    }

    for arg in fn_abi.args.iter_mut() {
        let attrs = match arg.mode {
            PassMode::Ignore | PassMode::Indirect { attrs: _, meta_attrs: None, on_stack: _ } => {
                continue;
            }
            PassMode::Direct(ref mut attrs) => attrs,
            PassMode::Pair(..)
            | PassMode::Indirect { attrs: _, meta_attrs: Some(_), on_stack: _ }
            | PassMode::Cast { .. } => {
                unreachable!("x86 shouldn't be passing arguments by {:?}", arg.mode)
            }
        };

        // At this point we know this must be a primitive of sorts.
        let unit = arg.layout.homogeneous_aggregate(cx).unwrap().unit().unwrap();
        assert_eq!(unit.size, arg.layout.size);
        if matches!(unit.kind, RegKind::Float | RegKind::Vector) {
            continue;
        }

        let size_in_regs = (arg.layout.size.bits() + 31) / 32;

        if size_in_regs == 0 {
            continue;
        }

        if size_in_regs > free_regs {
            break;
        }

        free_regs -= size_in_regs;

        if arg.layout.size.bits() <= 32 && unit.kind == RegKind::Integer {
            attrs.set(ArgAttribute::InReg);
        }

        if free_regs == 0 {
            break;
        }
    }
}

pub(crate) fn compute_rust_abi_info<'a, Ty, C>(cx: &C, fn_abi: &mut FnAbi<'a, Ty>, abi: ExternAbi)
where
    Ty: TyAbiInterface<'a, C> + Copy,
    C: HasDataLayout + HasTargetSpec,
{
    // Avoid returning floats in x87 registers on x86 as loading and storing from x87
    // registers will quiet signalling NaNs. Also avoid using SSE registers since they
    // are not always available (depending on target features).
    if !fn_abi.ret.is_ignore()
        // Intrinsics themselves are not "real" functions, so theres no need to change their ABIs.
        && abi != ExternAbi::RustIntrinsic
    {
        let has_float = match fn_abi.ret.layout.backend_repr {
            BackendRepr::Scalar(s) => matches!(s.primitive(), Primitive::Float(_)),
            BackendRepr::ScalarPair(s1, s2) => {
                matches!(s1.primitive(), Primitive::Float(_))
                    || matches!(s2.primitive(), Primitive::Float(_))
            }
            _ => false, // anyway not passed via registers on x86
        };
        if has_float {
            if fn_abi.ret.layout.size <= Primitive::Pointer(AddressSpace::DATA).size(cx) {
                // Same size or smaller than pointer, return in a register.
                fn_abi.ret.cast_to(Reg { kind: RegKind::Integer, size: fn_abi.ret.layout.size });
            } else {
                // Larger than a pointer, return indirectly.
                fn_abi.ret.make_indirect();
            }
            return;
        }
    }
}<|MERGE_RESOLUTION|>--- conflicted
+++ resolved
@@ -3,11 +3,7 @@
     TyAbiInterface, TyAndLayout,
 };
 
-<<<<<<< HEAD
-use crate::abi::call::{ArgAttribute, FnAbi, PassMode};
-=======
 use crate::callconv::{ArgAttribute, FnAbi, PassMode};
->>>>>>> 9e390b29
 use crate::spec::HasTargetSpec;
 
 #[derive(PartialEq)]
