--- conflicted
+++ resolved
@@ -68,19 +68,6 @@
 }
 
 #[derive(Diagnostic)]
-<<<<<<< HEAD
-#[diag(middle_limit_invalid)]
-pub(crate) struct LimitInvalid<'a> {
-    #[primary_span]
-    pub span: Span,
-    #[label]
-    pub value_span: Span,
-    pub error_str: &'a str,
-}
-
-#[derive(Diagnostic)]
-=======
->>>>>>> 0f490b04
 #[diag(middle_recursion_limit_reached)]
 #[help]
 pub(crate) struct RecursionLimitReached<'tcx> {
