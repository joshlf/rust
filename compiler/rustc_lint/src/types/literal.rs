use hir::{ExprKind, Node, is_range_literal};
use rustc_abi::{Integer, Size};
use rustc_hir::HirId;
use rustc_middle::ty::Ty;
use rustc_middle::ty::layout::IntegerExt;
use rustc_middle::{bug, ty};
use rustc_span::Span;
use {rustc_ast as ast, rustc_attr_parsing as attr, rustc_hir as hir};

use crate::LateContext;
use crate::context::LintContext;
use crate::lints::{
    OnlyCastu8ToChar, OverflowingBinHex, OverflowingBinHexSign, OverflowingBinHexSignBitSub,
    OverflowingBinHexSub, OverflowingInt, OverflowingIntHelp, OverflowingLiteral, OverflowingUInt,
    RangeEndpointOutOfRange, UseInclusiveRange,
};
use crate::types::{OVERFLOWING_LITERALS, TypeLimits};

/// Attempts to special-case the overflowing literal lint when it occurs as a range endpoint (`expr..MAX+1`).
/// Returns `true` iff the lint was emitted.
fn lint_overflowing_range_endpoint<'tcx>(
    cx: &LateContext<'tcx>,
    lit: &hir::Lit,
    lit_val: u128,
    max: u128,
    hir_id: HirId,
    lit_span: Span,
    ty: &str,
) -> bool {
    // Look past casts to support cases like `0..256 as u8`
    let (hir_id, span) = if let Node::Expr(par_expr) = cx.tcx.parent_hir_node(hir_id)
        && let ExprKind::Cast(_, _) = par_expr.kind
    {
        (par_expr.hir_id, par_expr.span)
    } else {
        (hir_id, lit_span)
    };

    // We only want to handle exclusive (`..`) ranges,
    // which are represented as `ExprKind::Struct`.
    let Node::ExprField(field) = cx.tcx.parent_hir_node(hir_id) else { return false };
    let Node::Expr(struct_expr) = cx.tcx.parent_hir_node(field.hir_id) else { return false };
    if !is_range_literal(struct_expr) {
        return false;
    };
    let ExprKind::Struct(_, [start, end], _) = &struct_expr.kind else { return false };

    // We can suggest using an inclusive range
    // (`..=`) instead only if it is the `end` that is
    // overflowing and only by 1.
    if !(end.expr.hir_id == hir_id && lit_val - 1 == max) {
        return false;
    };

    use rustc_ast::{LitIntType, LitKind};
    let suffix = match lit.node {
        LitKind::Int(_, LitIntType::Signed(s)) => s.name_str(),
        LitKind::Int(_, LitIntType::Unsigned(s)) => s.name_str(),
        LitKind::Int(_, LitIntType::Unsuffixed) => "",
        _ => bug!(),
    };

    let sub_sugg = if span.lo() == lit_span.lo() {
        let Ok(start) = cx.sess().source_map().span_to_snippet(start.span) else { return false };
        UseInclusiveRange::WithoutParen {
            sugg: struct_expr.span.shrink_to_lo().to(lit_span.shrink_to_hi()),
            start,
            literal: lit_val - 1,
            suffix,
        }
    } else {
        UseInclusiveRange::WithParen {
            eq_sugg: span.shrink_to_lo(),
            lit_sugg: lit_span,
            literal: lit_val - 1,
            suffix,
        }
    };

    cx.emit_span_lint(
        OVERFLOWING_LITERALS,
        struct_expr.span,
        RangeEndpointOutOfRange { ty, sub: sub_sugg },
    );

    // We've just emitted a lint, special cased for `(...)..MAX+1` ranges,
    // return `true` so the callers don't also emit a lint
    true
}

// For `isize` & `usize`, be conservative with the warnings, so that the
// warnings are consistent between 32- and 64-bit platforms.
pub(crate) fn int_ty_range(int_ty: ty::IntTy) -> (i128, i128) {
    match int_ty {
        ty::IntTy::Isize => (i64::MIN.into(), i64::MAX.into()),
        ty::IntTy::I8 => (i8::MIN.into(), i8::MAX.into()),
        ty::IntTy::I16 => (i16::MIN.into(), i16::MAX.into()),
        ty::IntTy::I32 => (i32::MIN.into(), i32::MAX.into()),
        ty::IntTy::I64 => (i64::MIN.into(), i64::MAX.into()),
        ty::IntTy::I128 => (i128::MIN, i128::MAX),
    }
}

pub(crate) fn uint_ty_range(uint_ty: ty::UintTy) -> (u128, u128) {
    let max = match uint_ty {
        ty::UintTy::Usize => u64::MAX.into(),
        ty::UintTy::U8 => u8::MAX.into(),
        ty::UintTy::U16 => u16::MAX.into(),
        ty::UintTy::U32 => u32::MAX.into(),
        ty::UintTy::U64 => u64::MAX.into(),
        ty::UintTy::U128 => u128::MAX,
    };
    (0, max)
}

fn get_bin_hex_repr(cx: &LateContext<'_>, lit: &hir::Lit) -> Option<String> {
    let src = cx.sess().source_map().span_to_snippet(lit.span).ok()?;
    let firstch = src.chars().next()?;

    if firstch == '0' {
        match src.chars().nth(1) {
            Some('x' | 'b') => return Some(src),
            _ => return None,
        }
    }

    None
}

fn report_bin_hex_error(
    cx: &LateContext<'_>,
    hir_id: HirId,
    span: Span,
    ty: attr::IntType,
    size: Size,
    repr_str: String,
    val: u128,
    negative: bool,
) {
    let (t, actually) = match ty {
        attr::IntType::SignedInt(t) => {
            let actually = if negative { -(size.sign_extend(val)) } else { size.sign_extend(val) };
            (t.name_str(), actually.to_string())
        }
        attr::IntType::UnsignedInt(t) => {
            let actually = size.truncate(val);
            (t.name_str(), actually.to_string())
        }
    };
    let sign =
        if negative { OverflowingBinHexSign::Negative } else { OverflowingBinHexSign::Positive };
    let sub = get_type_suggestion(cx.typeck_results().node_type(hir_id), val, negative).map(
        |suggestion_ty| {
            if let Some(pos) = repr_str.chars().position(|c| c == 'i' || c == 'u') {
                let (sans_suffix, _) = repr_str.split_at(pos);
                OverflowingBinHexSub::Suggestion { span, suggestion_ty, sans_suffix }
            } else {
                OverflowingBinHexSub::Help { suggestion_ty }
            }
        },
    );
    let sign_bit_sub = (!negative)
        .then(|| {
            let ty::Int(int_ty) = cx.typeck_results().node_type(hir_id).kind() else {
                return None;
            };

            let Some(bit_width) = int_ty.bit_width() else {
                return None; // isize case
            };

            // Skip if sign bit is not set
            if (val & (1 << (bit_width - 1))) == 0 {
                return None;
            }

            let lit_no_suffix =
                if let Some(pos) = repr_str.chars().position(|c| c == 'i' || c == 'u') {
                    repr_str.split_at(pos).0
                } else {
                    &repr_str
                };

            Some(OverflowingBinHexSignBitSub {
                span,
                lit_no_suffix,
                negative_val: actually.clone(),
                int_ty: int_ty.name_str(),
                uint_ty: int_ty.to_unsigned().name_str(),
            })
        })
        .flatten();

<<<<<<< HEAD
    cx.emit_span_lint(OVERFLOWING_LITERALS, span, OverflowingBinHex {
        ty: t,
        lit: repr_str.clone(),
        dec: val,
        actually,
        sign,
        sub,
        sign_bit_sub,
    })
=======
    cx.emit_span_lint(
        OVERFLOWING_LITERALS,
        span,
        OverflowingBinHex {
            ty: t,
            lit: repr_str.clone(),
            dec: val,
            actually,
            sign,
            sub,
            sign_bit_sub,
        },
    )
>>>>>>> 9e390b29
}

// Find the "next" fitting integer and return a suggestion string
//
// No suggestion is offered for `{i,u}size`. Otherwise, we try to suggest an equal-sized type.
fn get_type_suggestion(t: Ty<'_>, val: u128, negative: bool) -> Option<&'static str> {
    match t.kind() {
        ty::Uint(ty::UintTy::Usize) | ty::Int(ty::IntTy::Isize) => None,
        ty::Uint(_) => Some(Integer::fit_unsigned(val).uint_ty_str()),
        ty::Int(_) => {
            let signed = literal_to_i128(val, negative).map(Integer::fit_signed);
            if negative {
                signed.map(Integer::int_ty_str)
            } else {
                let unsigned = Integer::fit_unsigned(val);
                Some(if let Some(signed) = signed {
                    if unsigned.size() < signed.size() {
                        unsigned.uint_ty_str()
                    } else {
                        signed.int_ty_str()
                    }
                } else {
                    unsigned.uint_ty_str()
                })
            }
        }
        _ => None,
    }
}

fn literal_to_i128(val: u128, negative: bool) -> Option<i128> {
    if negative {
        (val <= i128::MAX as u128 + 1).then(|| val.wrapping_neg() as i128)
    } else {
        val.try_into().ok()
    }
}

fn lint_int_literal<'tcx>(
    cx: &LateContext<'tcx>,
    type_limits: &TypeLimits,
    hir_id: HirId,
    span: Span,
    lit: &hir::Lit,
    t: ty::IntTy,
    v: u128,
    negated: bool,
) {
    let int_type = t.normalize(cx.sess().target.pointer_width);
    let (min, max) = int_ty_range(int_type);
    let max = max as u128;
<<<<<<< HEAD
    let negative = negated ^ (type_limits.negated_expr_id == Some(hir_id));
=======
    let negative = type_limits.negated_expr_id == Some(hir_id);
>>>>>>> 9e390b29

    // Detect literal value out of range [min, max] inclusive
    // avoiding use of -min to prevent overflow/panic
    if (negative && v > max + 1) || (!negative && v > max) {
        if let Some(repr_str) = get_bin_hex_repr(cx, lit) {
            report_bin_hex_error(
                cx,
                hir_id,
                span,
                attr::IntType::SignedInt(ty::ast_int_ty(t)),
                Integer::from_int_ty(cx, t).size(),
                repr_str,
                v,
                negative,
            );
            return;
        }

        if lint_overflowing_range_endpoint(cx, lit, v, max, hir_id, span, t.name_str()) {
            // The overflowing literal lint was emitted by `lint_overflowing_range_endpoint`.
            return;
        }

        let span = if negative { type_limits.negated_expr_span.unwrap() } else { span };
        let lit = cx
            .sess()
            .source_map()
            .span_to_snippet(span)
            .unwrap_or_else(|_| if negative { format!("-{v}") } else { v.to_string() });
        let help = get_type_suggestion(cx.typeck_results().node_type(hir_id), v, negative)
            .map(|suggestion_ty| OverflowingIntHelp { suggestion_ty });

        cx.emit_span_lint(
            OVERFLOWING_LITERALS,
            span,
            OverflowingInt { ty: t.name_str(), lit, min, max, help },
        );
    }
}

fn lint_uint_literal<'tcx>(
    cx: &LateContext<'tcx>,
    hir_id: HirId,
    span: Span,
    lit: &hir::Lit,
    t: ty::UintTy,
) {
    let uint_type = t.normalize(cx.sess().target.pointer_width);
    let (min, max) = uint_ty_range(uint_type);
    let lit_val: u128 = match lit.node {
        // _v is u8, within range by definition
        ast::LitKind::Byte(_v) => return,
        ast::LitKind::Int(v, _) => v.get(),
        _ => bug!(),
    };

    if lit_val < min || lit_val > max {
        if let Node::Expr(par_e) = cx.tcx.parent_hir_node(hir_id) {
            match par_e.kind {
                hir::ExprKind::Cast(..) => {
                    if let ty::Char = cx.typeck_results().expr_ty(par_e).kind() {
                        cx.emit_span_lint(
                            OVERFLOWING_LITERALS,
                            par_e.span,
                            OnlyCastu8ToChar { span: par_e.span, literal: lit_val },
                        );
                        return;
                    }
                }
                _ => {}
            }
        }
        if lint_overflowing_range_endpoint(cx, lit, lit_val, max, hir_id, span, t.name_str()) {
            // The overflowing literal lint was emitted by `lint_overflowing_range_endpoint`.
            return;
        }
        if let Some(repr_str) = get_bin_hex_repr(cx, lit) {
            report_bin_hex_error(
                cx,
                hir_id,
                span,
                attr::IntType::UnsignedInt(ty::ast_uint_ty(t)),
                Integer::from_uint_ty(cx, t).size(),
                repr_str,
                lit_val,
                false,
            );
            return;
        }
<<<<<<< HEAD
        cx.emit_span_lint(OVERFLOWING_LITERALS, span, OverflowingUInt {
            ty: t.name_str(),
            lit: cx
                .sess()
                .source_map()
                .span_to_snippet(lit.span)
                .unwrap_or_else(|_| lit_val.to_string()),
            min,
            max,
        });
=======
        cx.emit_span_lint(
            OVERFLOWING_LITERALS,
            span,
            OverflowingUInt {
                ty: t.name_str(),
                lit: cx
                    .sess()
                    .source_map()
                    .span_to_snippet(lit.span)
                    .unwrap_or_else(|_| lit_val.to_string()),
                min,
                max,
            },
        );
>>>>>>> 9e390b29
    }
}

pub(crate) fn lint_literal<'tcx>(
    cx: &LateContext<'tcx>,
    type_limits: &TypeLimits,
    hir_id: HirId,
    span: Span,
    lit: &hir::Lit,
    negated: bool,
) {
    match *cx.typeck_results().node_type(hir_id).kind() {
        ty::Int(t) => {
            match lit.node {
                ast::LitKind::Int(v, ast::LitIntType::Signed(_) | ast::LitIntType::Unsuffixed) => {
<<<<<<< HEAD
                    lint_int_literal(cx, type_limits, hir_id, span, lit, t, v.get(), negated)
=======
                    lint_int_literal(cx, type_limits, hir_id, span, lit, t, v.get())
>>>>>>> 9e390b29
                }
                _ => bug!(),
            };
        }
        ty::Uint(t) => {
            assert!(!negated);
            lint_uint_literal(cx, hir_id, span, lit, t)
        }
        ty::Float(t) => {
            let (is_infinite, sym) = match lit.node {
                ast::LitKind::Float(v, _) => match t {
                    // FIXME(f16_f128): add this check once `is_infinite` is reliable (ABI
                    // issues resolved).
                    ty::FloatTy::F16 => (Ok(false), v),
                    ty::FloatTy::F32 => (v.as_str().parse().map(f32::is_infinite), v),
                    ty::FloatTy::F64 => (v.as_str().parse().map(f64::is_infinite), v),
                    ty::FloatTy::F128 => (Ok(false), v),
                },
                _ => bug!(),
            };
            if is_infinite == Ok(true) {
<<<<<<< HEAD
                cx.emit_span_lint(OVERFLOWING_LITERALS, span, OverflowingLiteral {
                    ty: t.name_str(),
                    lit: cx
                        .sess()
                        .source_map()
                        .span_to_snippet(lit.span)
                        .unwrap_or_else(|_| sym.to_string()),
                });
=======
                cx.emit_span_lint(
                    OVERFLOWING_LITERALS,
                    span,
                    OverflowingLiteral {
                        ty: t.name_str(),
                        lit: cx
                            .sess()
                            .source_map()
                            .span_to_snippet(lit.span)
                            .unwrap_or_else(|_| sym.to_string()),
                    },
                );
>>>>>>> 9e390b29
            }
        }
        _ => {}
    }
}<|MERGE_RESOLUTION|>--- conflicted
+++ resolved
@@ -191,17 +191,6 @@
         })
         .flatten();
 
-<<<<<<< HEAD
-    cx.emit_span_lint(OVERFLOWING_LITERALS, span, OverflowingBinHex {
-        ty: t,
-        lit: repr_str.clone(),
-        dec: val,
-        actually,
-        sign,
-        sub,
-        sign_bit_sub,
-    })
-=======
     cx.emit_span_lint(
         OVERFLOWING_LITERALS,
         span,
@@ -215,7 +204,6 @@
             sign_bit_sub,
         },
     )
->>>>>>> 9e390b29
 }
 
 // Find the "next" fitting integer and return a suggestion string
@@ -262,16 +250,11 @@
     lit: &hir::Lit,
     t: ty::IntTy,
     v: u128,
-    negated: bool,
 ) {
     let int_type = t.normalize(cx.sess().target.pointer_width);
     let (min, max) = int_ty_range(int_type);
     let max = max as u128;
-<<<<<<< HEAD
-    let negative = negated ^ (type_limits.negated_expr_id == Some(hir_id));
-=======
     let negative = type_limits.negated_expr_id == Some(hir_id);
->>>>>>> 9e390b29
 
     // Detect literal value out of range [min, max] inclusive
     // avoiding use of -min to prevent overflow/panic
@@ -361,18 +344,6 @@
             );
             return;
         }
-<<<<<<< HEAD
-        cx.emit_span_lint(OVERFLOWING_LITERALS, span, OverflowingUInt {
-            ty: t.name_str(),
-            lit: cx
-                .sess()
-                .source_map()
-                .span_to_snippet(lit.span)
-                .unwrap_or_else(|_| lit_val.to_string()),
-            min,
-            max,
-        });
-=======
         cx.emit_span_lint(
             OVERFLOWING_LITERALS,
             span,
@@ -387,7 +358,6 @@
                 max,
             },
         );
->>>>>>> 9e390b29
     }
 }
 
@@ -403,11 +373,7 @@
         ty::Int(t) => {
             match lit.node {
                 ast::LitKind::Int(v, ast::LitIntType::Signed(_) | ast::LitIntType::Unsuffixed) => {
-<<<<<<< HEAD
-                    lint_int_literal(cx, type_limits, hir_id, span, lit, t, v.get(), negated)
-=======
                     lint_int_literal(cx, type_limits, hir_id, span, lit, t, v.get())
->>>>>>> 9e390b29
                 }
                 _ => bug!(),
             };
@@ -429,16 +395,6 @@
                 _ => bug!(),
             };
             if is_infinite == Ok(true) {
-<<<<<<< HEAD
-                cx.emit_span_lint(OVERFLOWING_LITERALS, span, OverflowingLiteral {
-                    ty: t.name_str(),
-                    lit: cx
-                        .sess()
-                        .source_map()
-                        .span_to_snippet(lit.span)
-                        .unwrap_or_else(|_| sym.to_string()),
-                });
-=======
                 cx.emit_span_lint(
                     OVERFLOWING_LITERALS,
                     span,
@@ -451,7 +407,6 @@
                             .unwrap_or_else(|_| sym.to_string()),
                     },
                 );
->>>>>>> 9e390b29
             }
         }
         _ => {}
