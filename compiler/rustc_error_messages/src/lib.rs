#![feature(let_chains)]
#![feature(once_cell)]
#![feature(rustc_attrs)]
#![feature(type_alias_impl_trait)]
#![deny(rustc::untranslatable_diagnostic)]
#![deny(rustc::diagnostic_outside_of_impl)]

#[macro_use]
extern crate tracing;

use fluent_bundle::FluentResource;
use fluent_syntax::parser::ParserError;
use rustc_data_structures::sync::Lrc;
use rustc_macros::{fluent_messages, Decodable, Encodable};
use rustc_span::Span;
use std::borrow::Cow;
use std::error::Error;
use std::fmt;
use std::fs;
use std::io;
use std::path::{Path, PathBuf};

#[cfg(not(parallel_compiler))]
use std::cell::LazyCell as Lazy;
#[cfg(parallel_compiler)]
use std::sync::LazyLock as Lazy;

#[cfg(parallel_compiler)]
use intl_memoizer::concurrent::IntlLangMemoizer;
#[cfg(not(parallel_compiler))]
use intl_memoizer::IntlLangMemoizer;

pub use fluent_bundle::{FluentArgs, FluentError, FluentValue};
pub use unic_langid::{langid, LanguageIdentifier};

// Generates `DEFAULT_LOCALE_RESOURCES` static and `fluent_generated` module.
fluent_messages! {
    // tidy-alphabetical-start
    ast_lowering => "../locales/en-US/ast_lowering.ftl",
    ast_passes => "../locales/en-US/ast_passes.ftl",
    attr => "../locales/en-US/attr.ftl",
    borrowck => "../locales/en-US/borrowck.ftl",
    builtin_macros => "../locales/en-US/builtin_macros.ftl",
    const_eval => "../locales/en-US/const_eval.ftl",
    driver => "../locales/en-US/driver.ftl",
    errors => "../locales/en-US/errors.ftl",
    expand => "../locales/en-US/expand.ftl",
    session => "../locales/en-US/session.ftl",
    interface => "../locales/en-US/interface.ftl",
    infer => "../locales/en-US/infer.ftl",
    lint => "../locales/en-US/lint.ftl",
    middle => "../locales/en-US/middle.ftl",
    monomorphize => "../locales/en-US/monomorphize.ftl",
    metadata => "../locales/en-US/metadata.ftl",
    parser => "../locales/en-US/parser.ftl",
    passes => "../locales/en-US/passes.ftl",
    plugin_impl => "../locales/en-US/plugin_impl.ftl",
    privacy => "../locales/en-US/privacy.ftl",
    query_system => "../locales/en-US/query_system.ftl",
    trait_selection => "../locales/en-US/trait_selection.ftl",
    save_analysis => "../locales/en-US/save_analysis.ftl",
    ty_utils => "../locales/en-US/ty_utils.ftl",
<<<<<<< HEAD
    typeck => "../locales/en-US/typeck.ftl",
    mir_dataflow => "../locales/en-US/mir_dataflow.ftl",
    symbol_mangling => "../locales/en-US/symbol_mangling.ftl",
=======
    // tidy-alphabetical-end
>>>>>>> b1ab3b73
}

pub use fluent_generated::{self as fluent, DEFAULT_LOCALE_RESOURCES};

pub type FluentBundle = fluent_bundle::bundle::FluentBundle<FluentResource, IntlLangMemoizer>;

#[cfg(parallel_compiler)]
fn new_bundle(locales: Vec<LanguageIdentifier>) -> FluentBundle {
    FluentBundle::new_concurrent(locales)
}

#[cfg(not(parallel_compiler))]
fn new_bundle(locales: Vec<LanguageIdentifier>) -> FluentBundle {
    FluentBundle::new(locales)
}

#[derive(Debug)]
pub enum TranslationBundleError {
    /// Failed to read from `.ftl` file.
    ReadFtl(io::Error),
    /// Failed to parse contents of `.ftl` file.
    ParseFtl(ParserError),
    /// Failed to add `FluentResource` to `FluentBundle`.
    AddResource(FluentError),
    /// `$sysroot/share/locale/$locale` does not exist.
    MissingLocale,
    /// Cannot read directory entries of `$sysroot/share/locale/$locale`.
    ReadLocalesDir(io::Error),
    /// Cannot read directory entry of `$sysroot/share/locale/$locale`.
    ReadLocalesDirEntry(io::Error),
    /// `$sysroot/share/locale/$locale` is not a directory.
    LocaleIsNotDir,
}

impl fmt::Display for TranslationBundleError {
    fn fmt(&self, f: &mut fmt::Formatter<'_>) -> fmt::Result {
        match self {
            TranslationBundleError::ReadFtl(e) => write!(f, "could not read ftl file: {}", e),
            TranslationBundleError::ParseFtl(e) => {
                write!(f, "could not parse ftl file: {}", e)
            }
            TranslationBundleError::AddResource(e) => write!(f, "failed to add resource: {}", e),
            TranslationBundleError::MissingLocale => write!(f, "missing locale directory"),
            TranslationBundleError::ReadLocalesDir(e) => {
                write!(f, "could not read locales dir: {}", e)
            }
            TranslationBundleError::ReadLocalesDirEntry(e) => {
                write!(f, "could not read locales dir entry: {}", e)
            }
            TranslationBundleError::LocaleIsNotDir => {
                write!(f, "`$sysroot/share/locales/$locale` is not a directory")
            }
        }
    }
}

impl Error for TranslationBundleError {
    fn source(&self) -> Option<&(dyn Error + 'static)> {
        match self {
            TranslationBundleError::ReadFtl(e) => Some(e),
            TranslationBundleError::ParseFtl(e) => Some(e),
            TranslationBundleError::AddResource(e) => Some(e),
            TranslationBundleError::MissingLocale => None,
            TranslationBundleError::ReadLocalesDir(e) => Some(e),
            TranslationBundleError::ReadLocalesDirEntry(e) => Some(e),
            TranslationBundleError::LocaleIsNotDir => None,
        }
    }
}

impl From<(FluentResource, Vec<ParserError>)> for TranslationBundleError {
    fn from((_, mut errs): (FluentResource, Vec<ParserError>)) -> Self {
        TranslationBundleError::ParseFtl(errs.pop().expect("failed ftl parse with no errors"))
    }
}

impl From<Vec<FluentError>> for TranslationBundleError {
    fn from(mut errs: Vec<FluentError>) -> Self {
        TranslationBundleError::AddResource(
            errs.pop().expect("failed adding resource to bundle with no errors"),
        )
    }
}

/// Returns Fluent bundle with the user's locale resources from
/// `$sysroot/share/locale/$requested_locale/*.ftl`.
///
/// If `-Z additional-ftl-path` was provided, load that resource and add it  to the bundle
/// (overriding any conflicting messages).
#[instrument(level = "trace")]
pub fn fluent_bundle(
    mut user_provided_sysroot: Option<PathBuf>,
    mut sysroot_candidates: Vec<PathBuf>,
    requested_locale: Option<LanguageIdentifier>,
    additional_ftl_path: Option<&Path>,
    with_directionality_markers: bool,
) -> Result<Option<Lrc<FluentBundle>>, TranslationBundleError> {
    if requested_locale.is_none() && additional_ftl_path.is_none() {
        return Ok(None);
    }

    let fallback_locale = langid!("en-US");
    let requested_fallback_locale = requested_locale.as_ref() == Some(&fallback_locale);

    // If there is only `-Z additional-ftl-path`, assume locale is "en-US", otherwise use user
    // provided locale.
    let locale = requested_locale.clone().unwrap_or(fallback_locale);
    trace!(?locale);
    let mut bundle = new_bundle(vec![locale]);

    // Fluent diagnostics can insert directionality isolation markers around interpolated variables
    // indicating that there may be a shift from right-to-left to left-to-right text (or
    // vice-versa). These are disabled because they are sometimes visible in the error output, but
    // may be worth investigating in future (for example: if type names are left-to-right and the
    // surrounding diagnostic messages are right-to-left, then these might be helpful).
    bundle.set_use_isolating(with_directionality_markers);

    // If the user requests the default locale then don't try to load anything.
    if !requested_fallback_locale && let Some(requested_locale) = requested_locale {
        let mut found_resources = false;
        for sysroot in user_provided_sysroot.iter_mut().chain(sysroot_candidates.iter_mut()) {
            sysroot.push("share");
            sysroot.push("locale");
            sysroot.push(requested_locale.to_string());
            trace!(?sysroot);

            if !sysroot.exists() {
                trace!("skipping");
                continue;
            }

            if !sysroot.is_dir() {
                return Err(TranslationBundleError::LocaleIsNotDir);
            }

            for entry in sysroot.read_dir().map_err(TranslationBundleError::ReadLocalesDir)? {
                let entry = entry.map_err(TranslationBundleError::ReadLocalesDirEntry)?;
                let path = entry.path();
                trace!(?path);
                if path.extension().and_then(|s| s.to_str()) != Some("ftl") {
                    trace!("skipping");
                    continue;
                }

                let resource_str =
                    fs::read_to_string(path).map_err(TranslationBundleError::ReadFtl)?;
                let resource =
                    FluentResource::try_new(resource_str).map_err(TranslationBundleError::from)?;
                trace!(?resource);
                bundle.add_resource(resource).map_err(TranslationBundleError::from)?;
                found_resources = true;
            }
        }

        if !found_resources {
            return Err(TranslationBundleError::MissingLocale);
        }
    }

    if let Some(additional_ftl_path) = additional_ftl_path {
        let resource_str =
            fs::read_to_string(additional_ftl_path).map_err(TranslationBundleError::ReadFtl)?;
        let resource =
            FluentResource::try_new(resource_str).map_err(TranslationBundleError::from)?;
        trace!(?resource);
        bundle.add_resource_overriding(resource);
    }

    let bundle = Lrc::new(bundle);
    Ok(Some(bundle))
}

/// Type alias for the result of `fallback_fluent_bundle` - a reference-counted pointer to a lazily
/// evaluated fluent bundle.
pub type LazyFallbackBundle = Lrc<Lazy<FluentBundle, impl FnOnce() -> FluentBundle>>;

/// Return the default `FluentBundle` with standard "en-US" diagnostic messages.
#[instrument(level = "trace")]
pub fn fallback_fluent_bundle(
    resources: &'static [&'static str],
    with_directionality_markers: bool,
) -> LazyFallbackBundle {
    Lrc::new(Lazy::new(move || {
        let mut fallback_bundle = new_bundle(vec![langid!("en-US")]);
        // See comment in `fluent_bundle`.
        fallback_bundle.set_use_isolating(with_directionality_markers);

        for resource in resources {
            let resource = FluentResource::try_new(resource.to_string())
                .expect("failed to parse fallback fluent resource");
            trace!(?resource);
            fallback_bundle.add_resource_overriding(resource);
        }

        fallback_bundle
    }))
}

/// Identifier for the Fluent message/attribute corresponding to a diagnostic message.
type FluentId = Cow<'static, str>;

/// Abstraction over a message in a subdiagnostic (i.e. label, note, help, etc) to support both
/// translatable and non-translatable diagnostic messages.
///
/// Translatable messages for subdiagnostics are typically attributes attached to a larger Fluent
/// message so messages of this type must be combined with a `DiagnosticMessage` (using
/// `DiagnosticMessage::with_subdiagnostic_message`) before rendering. However, subdiagnostics from
/// the `Subdiagnostic` derive refer to Fluent identifiers directly.
#[rustc_diagnostic_item = "SubdiagnosticMessage"]
pub enum SubdiagnosticMessage {
    /// Non-translatable diagnostic message.
    // FIXME(davidtwco): can a `Cow<'static, str>` be used here?
    Str(String),
    /// Translatable message which has already been translated eagerly.
    ///
    /// Some diagnostics have repeated subdiagnostics where the same interpolated variables would
    /// be instantiated multiple times with different values. As translation normally happens
    /// immediately prior to emission, after the diagnostic and subdiagnostic derive logic has run,
    /// the setting of diagnostic arguments in the derived code will overwrite previous variable
    /// values and only the final value will be set when translation occurs - resulting in
    /// incorrect diagnostics. Eager translation results in translation for a subdiagnostic
    /// happening immediately after the subdiagnostic derive's logic has been run. This variant
    /// stores messages which have been translated eagerly.
    // FIXME(#100717): can a `Cow<'static, str>` be used here?
    Eager(String),
    /// Identifier of a Fluent message. Instances of this variant are generated by the
    /// `Subdiagnostic` derive.
    FluentIdentifier(FluentId),
    /// Attribute of a Fluent message. Needs to be combined with a Fluent identifier to produce an
    /// actual translated message. Instances of this variant are generated by the `fluent_messages`
    /// macro.
    ///
    /// <https://projectfluent.org/fluent/guide/attributes.html>
    FluentAttr(FluentId),
}

/// `From` impl that enables existing diagnostic calls to functions which now take
/// `impl Into<SubdiagnosticMessage>` to continue to work as before.
impl<S: Into<String>> From<S> for SubdiagnosticMessage {
    fn from(s: S) -> Self {
        SubdiagnosticMessage::Str(s.into())
    }
}

/// Abstraction over a message in a diagnostic to support both translatable and non-translatable
/// diagnostic messages.
///
/// Intended to be removed once diagnostics are entirely translatable.
#[derive(Clone, Debug, PartialEq, Eq, Hash, Encodable, Decodable)]
#[rustc_diagnostic_item = "DiagnosticMessage"]
pub enum DiagnosticMessage {
    /// Non-translatable diagnostic message.
    // FIXME(#100717): can a `Cow<'static, str>` be used here?
    Str(String),
    /// Translatable message which has already been translated eagerly.
    ///
    /// Some diagnostics have repeated subdiagnostics where the same interpolated variables would
    /// be instantiated multiple times with different values. As translation normally happens
    /// immediately prior to emission, after the diagnostic and subdiagnostic derive logic has run,
    /// the setting of diagnostic arguments in the derived code will overwrite previous variable
    /// values and only the final value will be set when translation occurs - resulting in
    /// incorrect diagnostics. Eager translation results in translation for a subdiagnostic
    /// happening immediately after the subdiagnostic derive's logic has been run. This variant
    /// stores messages which have been translated eagerly.
    // FIXME(#100717): can a `Cow<'static, str>` be used here?
    Eager(String),
    /// Identifier for a Fluent message (with optional attribute) corresponding to the diagnostic
    /// message.
    ///
    /// <https://projectfluent.org/fluent/guide/hello.html>
    /// <https://projectfluent.org/fluent/guide/attributes.html>
    FluentIdentifier(FluentId, Option<FluentId>),
}

impl DiagnosticMessage {
    /// Given a `SubdiagnosticMessage` which may contain a Fluent attribute, create a new
    /// `DiagnosticMessage` that combines that attribute with the Fluent identifier of `self`.
    ///
    /// - If the `SubdiagnosticMessage` is non-translatable then return the message as a
    /// `DiagnosticMessage`.
    /// - If `self` is non-translatable then return `self`'s message.
    pub fn with_subdiagnostic_message(&self, sub: SubdiagnosticMessage) -> Self {
        let attr = match sub {
            SubdiagnosticMessage::Str(s) => return DiagnosticMessage::Str(s),
            SubdiagnosticMessage::Eager(s) => return DiagnosticMessage::Eager(s),
            SubdiagnosticMessage::FluentIdentifier(id) => {
                return DiagnosticMessage::FluentIdentifier(id, None);
            }
            SubdiagnosticMessage::FluentAttr(attr) => attr,
        };

        match self {
            DiagnosticMessage::Str(s) => DiagnosticMessage::Str(s.clone()),
            DiagnosticMessage::Eager(s) => DiagnosticMessage::Eager(s.clone()),
            DiagnosticMessage::FluentIdentifier(id, _) => {
                DiagnosticMessage::FluentIdentifier(id.clone(), Some(attr))
            }
        }
    }

    /// Returns the `String` contained within the `DiagnosticMessage::Str` variant, assuming that
    /// this diagnostic message is of the legacy, non-translatable variety. Panics if this
    /// assumption does not hold.
    ///
    /// Don't use this - it exists to support some places that do comparison with diagnostic
    /// strings.
    pub fn expect_str(&self) -> &str {
        match self {
            DiagnosticMessage::Str(s) => s,
            _ => panic!("expected non-translatable diagnostic message"),
        }
    }
}

/// `From` impl that enables existing diagnostic calls to functions which now take
/// `impl Into<DiagnosticMessage>` to continue to work as before.
impl<S: Into<String>> From<S> for DiagnosticMessage {
    fn from(s: S) -> Self {
        DiagnosticMessage::Str(s.into())
    }
}

/// Translating *into* a subdiagnostic message from a diagnostic message is a little strange - but
/// the subdiagnostic functions (e.g. `span_label`) take a `SubdiagnosticMessage` and the
/// subdiagnostic derive refers to typed identifiers that are `DiagnosticMessage`s, so need to be
/// able to convert between these, as much as they'll be converted back into `DiagnosticMessage`
/// using `with_subdiagnostic_message` eventually. Don't use this other than for the derive.
impl Into<SubdiagnosticMessage> for DiagnosticMessage {
    fn into(self) -> SubdiagnosticMessage {
        match self {
            DiagnosticMessage::Str(s) => SubdiagnosticMessage::Str(s),
            DiagnosticMessage::Eager(s) => SubdiagnosticMessage::Eager(s),
            DiagnosticMessage::FluentIdentifier(id, None) => {
                SubdiagnosticMessage::FluentIdentifier(id)
            }
            // There isn't really a sensible behaviour for this because it loses information but
            // this is the most sensible of the behaviours.
            DiagnosticMessage::FluentIdentifier(_, Some(attr)) => {
                SubdiagnosticMessage::FluentAttr(attr)
            }
        }
    }
}

/// A span together with some additional data.
#[derive(Clone, Debug)]
pub struct SpanLabel {
    /// The span we are going to include in the final snippet.
    pub span: Span,

    /// Is this a primary span? This is the "locus" of the message,
    /// and is indicated with a `^^^^` underline, versus `----`.
    pub is_primary: bool,

    /// What label should we attach to this span (if any)?
    pub label: Option<DiagnosticMessage>,
}

/// A collection of `Span`s.
///
/// Spans have two orthogonal attributes:
///
/// - They can be *primary spans*. In this case they are the locus of
///   the error, and would be rendered with `^^^`.
/// - They can have a *label*. In this case, the label is written next
///   to the mark in the snippet when we render.
#[derive(Clone, Debug, Hash, PartialEq, Eq, Encodable, Decodable)]
pub struct MultiSpan {
    primary_spans: Vec<Span>,
    span_labels: Vec<(Span, DiagnosticMessage)>,
}

impl MultiSpan {
    #[inline]
    pub fn new() -> MultiSpan {
        MultiSpan { primary_spans: vec![], span_labels: vec![] }
    }

    pub fn from_span(primary_span: Span) -> MultiSpan {
        MultiSpan { primary_spans: vec![primary_span], span_labels: vec![] }
    }

    pub fn from_spans(mut vec: Vec<Span>) -> MultiSpan {
        vec.sort();
        MultiSpan { primary_spans: vec, span_labels: vec![] }
    }

    pub fn push_span_label(&mut self, span: Span, label: impl Into<DiagnosticMessage>) {
        self.span_labels.push((span, label.into()));
    }

    /// Selects the first primary span (if any).
    pub fn primary_span(&self) -> Option<Span> {
        self.primary_spans.first().cloned()
    }

    /// Returns all primary spans.
    pub fn primary_spans(&self) -> &[Span] {
        &self.primary_spans
    }

    /// Returns `true` if any of the primary spans are displayable.
    pub fn has_primary_spans(&self) -> bool {
        !self.is_dummy()
    }

    /// Returns `true` if this contains only a dummy primary span with any hygienic context.
    pub fn is_dummy(&self) -> bool {
        self.primary_spans.iter().all(|sp| sp.is_dummy())
    }

    /// Replaces all occurrences of one Span with another. Used to move `Span`s in areas that don't
    /// display well (like std macros). Returns whether replacements occurred.
    pub fn replace(&mut self, before: Span, after: Span) -> bool {
        let mut replacements_occurred = false;
        for primary_span in &mut self.primary_spans {
            if *primary_span == before {
                *primary_span = after;
                replacements_occurred = true;
            }
        }
        for span_label in &mut self.span_labels {
            if span_label.0 == before {
                span_label.0 = after;
                replacements_occurred = true;
            }
        }
        replacements_occurred
    }

    /// Returns the strings to highlight. We always ensure that there
    /// is an entry for each of the primary spans -- for each primary
    /// span `P`, if there is at least one label with span `P`, we return
    /// those labels (marked as primary). But otherwise we return
    /// `SpanLabel` instances with empty labels.
    pub fn span_labels(&self) -> Vec<SpanLabel> {
        let is_primary = |span| self.primary_spans.contains(&span);

        let mut span_labels = self
            .span_labels
            .iter()
            .map(|&(span, ref label)| SpanLabel {
                span,
                is_primary: is_primary(span),
                label: Some(label.clone()),
            })
            .collect::<Vec<_>>();

        for &span in &self.primary_spans {
            if !span_labels.iter().any(|sl| sl.span == span) {
                span_labels.push(SpanLabel { span, is_primary: true, label: None });
            }
        }

        span_labels
    }

    /// Returns `true` if any of the span labels is displayable.
    pub fn has_span_labels(&self) -> bool {
        self.span_labels.iter().any(|(sp, _)| !sp.is_dummy())
    }
}

impl From<Span> for MultiSpan {
    fn from(span: Span) -> MultiSpan {
        MultiSpan::from_span(span)
    }
}

impl From<Vec<Span>> for MultiSpan {
    fn from(spans: Vec<Span>) -> MultiSpan {
        MultiSpan::from_spans(spans)
    }
}<|MERGE_RESOLUTION|>--- conflicted
+++ resolved
@@ -41,32 +41,32 @@
     attr => "../locales/en-US/attr.ftl",
     borrowck => "../locales/en-US/borrowck.ftl",
     builtin_macros => "../locales/en-US/builtin_macros.ftl",
+    codegen_gcc => "../locales/en-US/codegen_gcc.ftl",
+    codegen_ssa => "../locales/en-US/codegen_ssa.ftl",
+    compiletest => "../locales/en-US/compiletest.ftl",
     const_eval => "../locales/en-US/const_eval.ftl",
     driver => "../locales/en-US/driver.ftl",
     errors => "../locales/en-US/errors.ftl",
     expand => "../locales/en-US/expand.ftl",
-    session => "../locales/en-US/session.ftl",
+    hir_analysis => "../locales/en-US/hir_analysis.ftl",
+    infer => "../locales/en-US/infer.ftl",
     interface => "../locales/en-US/interface.ftl",
-    infer => "../locales/en-US/infer.ftl",
     lint => "../locales/en-US/lint.ftl",
+    metadata => "../locales/en-US/metadata.ftl",
     middle => "../locales/en-US/middle.ftl",
+    mir_dataflow => "../locales/en-US/mir_dataflow.ftl",
     monomorphize => "../locales/en-US/monomorphize.ftl",
-    metadata => "../locales/en-US/metadata.ftl",
     parser => "../locales/en-US/parser.ftl",
     passes => "../locales/en-US/passes.ftl",
     plugin_impl => "../locales/en-US/plugin_impl.ftl",
     privacy => "../locales/en-US/privacy.ftl",
     query_system => "../locales/en-US/query_system.ftl",
+    save_analysis => "../locales/en-US/save_analysis.ftl",
+    session => "../locales/en-US/session.ftl",
+    symbol_mangling => "../locales/en-US/symbol_mangling.ftl",
     trait_selection => "../locales/en-US/trait_selection.ftl",
-    save_analysis => "../locales/en-US/save_analysis.ftl",
     ty_utils => "../locales/en-US/ty_utils.ftl",
-<<<<<<< HEAD
-    typeck => "../locales/en-US/typeck.ftl",
-    mir_dataflow => "../locales/en-US/mir_dataflow.ftl",
-    symbol_mangling => "../locales/en-US/symbol_mangling.ftl",
-=======
     // tidy-alphabetical-end
->>>>>>> b1ab3b73
 }
 
 pub use fluent_generated::{self as fluent, DEFAULT_LOCALE_RESOURCES};
@@ -366,19 +366,6 @@
             }
         }
     }
-
-    /// Returns the `String` contained within the `DiagnosticMessage::Str` variant, assuming that
-    /// this diagnostic message is of the legacy, non-translatable variety. Panics if this
-    /// assumption does not hold.
-    ///
-    /// Don't use this - it exists to support some places that do comparison with diagnostic
-    /// strings.
-    pub fn expect_str(&self) -> &str {
-        match self {
-            DiagnosticMessage::Str(s) => s,
-            _ => panic!("expected non-translatable diagnostic message"),
-        }
-    }
 }
 
 /// `From` impl that enables existing diagnostic calls to functions which now take
@@ -386,6 +373,17 @@
 impl<S: Into<String>> From<S> for DiagnosticMessage {
     fn from(s: S) -> Self {
         DiagnosticMessage::Str(s.into())
+    }
+}
+
+/// A workaround for "good path" ICEs when formatting types in disables lints.
+///
+/// Delays formatting until `.into(): DiagnosticMessage` is used.
+pub struct DelayDm<F>(pub F);
+
+impl<F: FnOnce() -> String> From<DelayDm<F>> for DiagnosticMessage {
+    fn from(DelayDm(f): DelayDm<F>) -> Self {
+        DiagnosticMessage::from(f())
     }
 }
 
