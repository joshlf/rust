--- conflicted
+++ resolved
@@ -43,32 +43,4 @@
 LL |     3 & 5 - 2;
    |     ^^^^^^^^^ help: consider parenthesizing your expression: `3 & (5 - 2)`
 
-<<<<<<< HEAD
-error: operator precedence might not be obvious
-  --> tests/ui/precedence.rs:23:5
-   |
-LL |     0x0F00 & 0x00F0 << 4;
-   |     ^^^^^^^^^^^^^^^^^^^^ help: consider parenthesizing your expression: `0x0F00 & (0x00F0 << 4)`
-
-error: operator precedence might not be obvious
-  --> tests/ui/precedence.rs:24:5
-   |
-LL |     0x0F00 & 0xF000 >> 4;
-   |     ^^^^^^^^^^^^^^^^^^^^ help: consider parenthesizing your expression: `0x0F00 & (0xF000 >> 4)`
-
-error: operator precedence might not be obvious
-  --> tests/ui/precedence.rs:25:5
-   |
-LL |     0x0F00 << 1 ^ 3;
-   |     ^^^^^^^^^^^^^^^ help: consider parenthesizing your expression: `(0x0F00 << 1) ^ 3`
-
-error: operator precedence might not be obvious
-  --> tests/ui/precedence.rs:26:5
-   |
-LL |     0x0F00 << 1 | 2;
-   |     ^^^^^^^^^^^^^^^ help: consider parenthesizing your expression: `(0x0F00 << 1) | 2`
-
-error: aborting due to 11 previous errors
-=======
 error: aborting due to 7 previous errors
->>>>>>> 660d8610
