--- conflicted
+++ resolved
@@ -85,9 +85,6 @@
 LL |     let _ = (1_000_000 + 6u32 - 1) / 6u32;
    |             ^^^^^^^^^^^^^^^^^^^^^^^^^^^^^ help: consider using `.div_ceil()`: `1_000_000_u32.div_ceil(6u32)`
 
-<<<<<<< HEAD
-error: aborting due to 14 previous errors
-=======
 error: manually reimplementing `div_ceil`
   --> tests/ui/manual_div_ceil.rs:56:13
    |
@@ -101,4 +98,3 @@
    |             ^^^^^^^^^^^ help: consider using `.div_ceil()`: `x.div_ceil(8)`
 
 error: aborting due to 16 previous errors
->>>>>>> 25509e71
