//! Clippy wrappers around rustc's diagnostic functions.
//!
//! These functions are used by the `INTERNAL_METADATA_COLLECTOR` lint to collect the corresponding
//! lint applicability. Please make sure that you update the `LINT_EMISSION_FUNCTIONS` variable in
//! `clippy_lints::utils::internal_lints::metadata_collector` when a new function is added
//! or renamed.
//!
//! Thank you!
//! ~The `INTERNAL_METADATA_COLLECTOR` lint

<<<<<<< HEAD
use rustc_errors::{emitter::MAX_SUGGESTION_HIGHLIGHT_LINES, Applicability, Diagnostic, MultiSpan};
=======
use rustc_errors::{emitter::MAX_SUGGESTION_HIGHLIGHT_LINES, Applicability, Diagnostic};
>>>>>>> 0d664049
use rustc_hir::HirId;
use rustc_lint::{LateContext, Lint, LintContext};
use rustc_span::source_map::Span;
use std::env;

fn docs_link(diag: &mut Diagnostic, lint: &'static Lint) {
    if env::var("CLIPPY_DISABLE_DOCS_LINKS").is_err() {
        if let Some(lint) = lint.name_lower().strip_prefix("clippy::") {
            diag.help(&format!(
                "for further information visit https://rust-lang.github.io/rust-clippy/{}/index.html#{}",
                &option_env!("RUST_RELEASE_NUM").map_or("master".to_string(), |n| {
                    // extract just major + minor version and ignore patch versions
                    format!("rust-{}", n.rsplit_once('.').unwrap().1)
                }),
                lint
            ));
        }
    }
}

/// Emit a basic lint message with a `msg` and a `span`.
///
/// This is the most primitive of our lint emission methods and can
/// be a good way to get a new lint started.
///
/// Usually it's nicer to provide more context for lint messages.
/// Be sure the output is understandable when you use this method.
///
/// # Example
///
/// ```ignore
/// error: usage of mem::forget on Drop type
///   --> $DIR/mem_forget.rs:17:5
///    |
/// 17 |     std::mem::forget(seven);
///    |     ^^^^^^^^^^^^^^^^^^^^^^^
/// ```
pub fn span_lint<T: LintContext>(cx: &T, lint: &'static Lint, sp: impl Into<MultiSpan>, msg: &str) {
    cx.struct_span_lint(lint, sp, |diag| {
        let mut diag = diag.build(msg);
        docs_link(&mut diag, lint);
        diag.emit();
    });
}

/// Same as `span_lint` but with an extra `help` message.
///
/// Use this if you want to provide some general help but
/// can't provide a specific machine applicable suggestion.
///
/// The `help` message can be optionally attached to a `Span`.
///
/// If you change the signature, remember to update the internal lint `CollapsibleCalls`
///
/// # Example
///
/// ```text
/// error: constant division of 0.0 with 0.0 will always result in NaN
///   --> $DIR/zero_div_zero.rs:6:25
///    |
/// 6  |     let other_f64_nan = 0.0f64 / 0.0;
///    |                         ^^^^^^^^^^^^
///    |
///    = help: consider using `f64::NAN` if you would like a constant representing NaN
/// ```
pub fn span_lint_and_help<'a, T: LintContext>(
    cx: &'a T,
    lint: &'static Lint,
    span: Span,
    msg: &str,
    help_span: Option<Span>,
    help: &str,
) {
    cx.struct_span_lint(lint, span, |diag| {
        let mut diag = diag.build(msg);
        if let Some(help_span) = help_span {
            diag.span_help(help_span, help);
        } else {
            diag.help(help);
        }
        docs_link(&mut diag, lint);
        diag.emit();
    });
}

/// Like `span_lint` but with a `note` section instead of a `help` message.
///
/// The `note` message is presented separately from the main lint message
/// and is attached to a specific span:
///
/// If you change the signature, remember to update the internal lint `CollapsibleCalls`
///
/// # Example
///
/// ```text
/// error: calls to `std::mem::forget` with a reference instead of an owned value. Forgetting a reference does nothing.
///   --> $DIR/drop_forget_ref.rs:10:5
///    |
/// 10 |     forget(&SomeStruct);
///    |     ^^^^^^^^^^^^^^^^^^^
///    |
///    = note: `-D clippy::forget-ref` implied by `-D warnings`
/// note: argument has type &SomeStruct
///   --> $DIR/drop_forget_ref.rs:10:12
///    |
/// 10 |     forget(&SomeStruct);
///    |            ^^^^^^^^^^^
/// ```
pub fn span_lint_and_note<'a, T: LintContext>(
    cx: &'a T,
    lint: &'static Lint,
    span: impl Into<MultiSpan>,
    msg: &str,
    note_span: Option<Span>,
    note: &str,
) {
    cx.struct_span_lint(lint, span, |diag| {
        let mut diag = diag.build(msg);
        if let Some(note_span) = note_span {
            diag.span_note(note_span, note);
        } else {
            diag.note(note);
        }
        docs_link(&mut diag, lint);
        diag.emit();
    });
}

/// Like `span_lint` but allows to add notes, help and suggestions using a closure.
///
/// If you need to customize your lint output a lot, use this function.
/// If you change the signature, remember to update the internal lint `CollapsibleCalls`
pub fn span_lint_and_then<C, S, F>(cx: &C, lint: &'static Lint, sp: S, msg: &str, f: F)
where
    C: LintContext,
    S: Into<MultiSpan>,
    F: FnOnce(&mut Diagnostic),
{
    cx.struct_span_lint(lint, sp, |diag| {
        let mut diag = diag.build(msg);
        f(&mut diag);
        docs_link(&mut diag, lint);
        diag.emit();
    });
}

pub fn span_lint_hir(
    cx: &LateContext<'_>,
    lint: &'static Lint,
    hir_id: HirId,
    sp: Span,
    msg: &str,
) {
    cx.tcx.struct_span_lint_hir(lint, hir_id, sp, |diag| {
        let mut diag = diag.build(msg);
        docs_link(&mut diag, lint);
        diag.emit();
    });
}

pub fn span_lint_hir_and_then(
    cx: &LateContext<'_>,
    lint: &'static Lint,
    hir_id: HirId,
    sp: impl Into<MultiSpan>,
    msg: &str,
    f: impl FnOnce(&mut Diagnostic),
) {
    cx.tcx.struct_span_lint_hir(lint, hir_id, sp, |diag| {
        let mut diag = diag.build(msg);
        f(&mut diag);
        docs_link(&mut diag, lint);
        diag.emit();
    });
}

/// Add a span lint with a suggestion on how to fix it.
///
/// These suggestions can be parsed by rustfix to allow it to automatically fix your code.
/// In the example below, `help` is `"try"` and `sugg` is the suggested replacement `".any(|x| x >
/// 2)"`.
///
/// If you change the signature, remember to update the internal lint `CollapsibleCalls`
///
/// # Example
///
/// ```text
/// error: This `.fold` can be more succinctly expressed as `.any`
/// --> $DIR/methods.rs:390:13
///     |
/// 390 |     let _ = (0..3).fold(false, |acc, x| acc || x > 2);
///     |                   ^^^^^^^^^^^^^^^^^^^^^^^^^^^^^^^^^^^ help: try: `.any(|x| x > 2)`
///     |
///     = note: `-D fold-any` implied by `-D warnings`
/// ```
#[cfg_attr(feature = "internal", allow(clippy::collapsible_span_lint_calls))]
pub fn span_lint_and_sugg<'a, T: LintContext>(
    cx: &'a T,
    lint: &'static Lint,
    sp: Span,
    msg: &str,
    help: &str,
    sugg: String,
    applicability: Applicability,
) {
    span_lint_and_then(cx, lint, sp, msg, |diag| {
        diag.span_suggestion(sp, help, sugg, applicability);
    });
}

/// Like [`span_lint_and_sugg`] with a focus on the edges. The output will either
/// emit single span or multispan suggestion depending on the number of its lines.
///
/// If the given suggestion string has more lines than the maximum display length defined by
/// [`MAX_SUGGESTION_HIGHLIGHT_LINES`][`rustc_errors::emitter::MAX_SUGGESTION_HIGHLIGHT_LINES`],
/// this function will split the suggestion and span to showcase the change for the top and
/// bottom edge of the code. For normal suggestions, in one display window, the help message
/// will be combined with a colon.
///
/// Multipart suggestions like the one being created here currently cannot be
/// applied by rustfix (See [rustfix#141](https://github.com/rust-lang/rustfix/issues/141)).
/// Testing rustfix with this lint emission function might require a file with
/// suggestions that can be fixed and those that can't. See
/// [clippy#8520](https://github.com/rust-lang/rust-clippy/pull/8520/files) for
/// an example and of this.
///
/// # Example for a long suggestion
///
/// ```text
/// error: called `map(..).flatten()` on `Option`
///   --> $DIR/map_flatten.rs:8:10
///    |
/// LL |           .map(|x| {
///    |  __________^
/// LL | |             if x <= 5 {
/// LL | |                 Some(x)
/// LL | |             } else {
/// ...  |
/// LL | |         })
/// LL | |         .flatten();
///    | |__________________^
///    |
///   = note: `-D clippy::map-flatten` implied by `-D warnings`
/// help: try replacing `map` with `and_then`
///    |
/// LL ~         .and_then(|x| {
/// LL +             if x <= 5 {
/// LL +                 Some(x)
///    |
/// help: and remove the `.flatten()`
///    |
/// LL +                 None
/// LL +             }
/// LL ~         });
///    |
/// ```
pub fn span_lint_and_sugg_for_edges(
    cx: &LateContext<'_>,
    lint: &'static Lint,
    sp: Span,
    msg: &str,
    helps: &[&str; 2],
    sugg: String,
    applicability: Applicability,
) {
    span_lint_and_then(cx, lint, sp, msg, |diag| {
        let sugg_lines_count = sugg.lines().count();
        if sugg_lines_count > MAX_SUGGESTION_HIGHLIGHT_LINES {
            let sm = cx.sess().source_map();
<<<<<<< HEAD
            if let (Ok(line_upper), Ok(line_bottom)) =
                (sm.lookup_line(sp.lo()), sm.lookup_line(sp.hi()))
            {
                let split_idx = MAX_SUGGESTION_HIGHLIGHT_LINES / 2;
                let span_upper = sm.span_until_char(
                    sp.with_hi(line_upper.sf.lines[line_upper.line + split_idx]),
                    '\n',
                );
=======
            if let (Ok(line_upper), Ok(line_bottom)) = (sm.lookup_line(sp.lo()), sm.lookup_line(sp.hi())) {
                let split_idx = MAX_SUGGESTION_HIGHLIGHT_LINES / 2;
                let span_upper = sm.span_until_char(sp.with_hi(line_upper.sf.lines[line_upper.line + split_idx]), '\n');
>>>>>>> 0d664049
                let span_bottom = sp.with_lo(line_bottom.sf.lines[line_bottom.line - split_idx]);

                let sugg_lines_vec = sugg.lines().collect::<Vec<&str>>();
                let sugg_upper = sugg_lines_vec[..split_idx].join("\n");
                let sugg_bottom = sugg_lines_vec[sugg_lines_count - split_idx..].join("\n");

                diag.span_suggestion(span_upper, helps[0], sugg_upper, applicability);
                diag.span_suggestion(span_bottom, helps[1], sugg_bottom, applicability);

                return;
            }
        }
        diag.span_suggestion_with_style(
            sp,
            &helps.join(", "),
            sugg,
            applicability,
            rustc_errors::SuggestionStyle::ShowAlways,
        );
    });
}

/// Create a suggestion made from several `span → replacement`.
///
/// Note: in the JSON format (used by `compiletest_rs`), the help message will
/// appear once per
/// replacement. In human-readable format though, it only appears once before
/// the whole suggestion.
pub fn multispan_sugg<I>(diag: &mut Diagnostic, help_msg: &str, sugg: I)
where
    I: IntoIterator<Item = (Span, String)>,
{
    multispan_sugg_with_applicability(diag, help_msg, Applicability::Unspecified, sugg);
}

/// Create a suggestion made from several `span → replacement`.
///
/// rustfix currently doesn't support the automatic application of suggestions with
/// multiple spans. This is tracked in issue [rustfix#141](https://github.com/rust-lang/rustfix/issues/141).
/// Suggestions with multiple spans will be silently ignored.
pub fn multispan_sugg_with_applicability<I>(
    diag: &mut Diagnostic,
    help_msg: &str,
    applicability: Applicability,
    sugg: I,
) where
    I: IntoIterator<Item = (Span, String)>,
{
    diag.multipart_suggestion(help_msg, sugg.into_iter().collect(), applicability);
}<|MERGE_RESOLUTION|>--- conflicted
+++ resolved
@@ -8,11 +8,7 @@
 //! Thank you!
 //! ~The `INTERNAL_METADATA_COLLECTOR` lint
 
-<<<<<<< HEAD
 use rustc_errors::{emitter::MAX_SUGGESTION_HIGHLIGHT_LINES, Applicability, Diagnostic, MultiSpan};
-=======
-use rustc_errors::{emitter::MAX_SUGGESTION_HIGHLIGHT_LINES, Applicability, Diagnostic};
->>>>>>> 0d664049
 use rustc_hir::HirId;
 use rustc_lint::{LateContext, Lint, LintContext};
 use rustc_span::source_map::Span;
@@ -159,13 +155,7 @@
     });
 }
 
-pub fn span_lint_hir(
-    cx: &LateContext<'_>,
-    lint: &'static Lint,
-    hir_id: HirId,
-    sp: Span,
-    msg: &str,
-) {
+pub fn span_lint_hir(cx: &LateContext<'_>, lint: &'static Lint, hir_id: HirId, sp: Span, msg: &str) {
     cx.tcx.struct_span_lint_hir(lint, hir_id, sp, |diag| {
         let mut diag = diag.build(msg);
         docs_link(&mut diag, lint);
@@ -282,20 +272,9 @@
         let sugg_lines_count = sugg.lines().count();
         if sugg_lines_count > MAX_SUGGESTION_HIGHLIGHT_LINES {
             let sm = cx.sess().source_map();
-<<<<<<< HEAD
-            if let (Ok(line_upper), Ok(line_bottom)) =
-                (sm.lookup_line(sp.lo()), sm.lookup_line(sp.hi()))
-            {
-                let split_idx = MAX_SUGGESTION_HIGHLIGHT_LINES / 2;
-                let span_upper = sm.span_until_char(
-                    sp.with_hi(line_upper.sf.lines[line_upper.line + split_idx]),
-                    '\n',
-                );
-=======
             if let (Ok(line_upper), Ok(line_bottom)) = (sm.lookup_line(sp.lo()), sm.lookup_line(sp.hi())) {
                 let split_idx = MAX_SUGGESTION_HIGHLIGHT_LINES / 2;
                 let span_upper = sm.span_until_char(sp.with_hi(line_upper.sf.lines[line_upper.line + split_idx]), '\n');
->>>>>>> 0d664049
                 let span_bottom = sp.with_lo(line_bottom.sf.lines[line_bottom.line - split_idx]);
 
                 let sugg_lines_vec = sugg.lines().collect::<Vec<&str>>();
